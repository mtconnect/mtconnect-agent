/*
 * Copyright Copyright 2017, VIMANA, Inc.
 *
 *    Licensed under the Apache License, Version 2.0 (the "License");
 *    you may not use this file except in compliance with the License.
 *    You may obtain a copy of the License at
 *
 *       http://www.apache.org/licenses/LICENSE-2.0
 *
 *    Unless required by applicable law or agreed to in writing, software
 *    distributed under the License is distributed on an "AS IS" BASIS,
 *    WITHOUT WARRANTIES OR CONDITIONS OF ANY KIND, either express or implied.
 *    See the License for the specific language governing permissions and
 *    limitations under the License.
 */

const config = require('../configuration');
const net = require('net');
const url = require('url');
const log = config.logger;
const EventEmitter = require('events');

// Set some defaults for the SHDR protocol
config.defaults({
  app: {
    input: {
      shdr: {
        connectTimeout: 2000,
        legacyTimeout: 60000,
      },
    },
  },
});

/**
 *
 */
class Shdr extends EventEmitter {
  constructor(address, port, uuid, options = {}) {
    super();
    this.address = address;
    this.port = port;
    this.device = uuid;
    this.connectTimeout = options.connectTimeout || config.get('app:input:shdr:connectTimeout');
  }
  
  connect() {
    this.socket = net.createConnection(this.port, this.address);
    const connect = new Promise((resolve, reject) => {
      this.socket.once('connect', () => {
        resolve(this.socket);
      });
      setTimeout(reject, this.connectTimeout, `Could not connect to ${this.address}:${this.port} timed out after ${this.connectTimeout}ms`);
    });
    
    return connect;
  }
  
  streamData() {
    log.info(`Connecting to ${ip}:${port} for ${uuid}`);
    let heartbeatTimeout = null;
    
    const socket = net.createConnection(port, ip);
    socket.setNoDelay(true);
    
    const reader = rl.createInterface({input: socket, output: socket});
    socket.write('* PING\n');
    
    this.connections.push(socket);
    
    reader.on('line', (line) => {
      log.info(`Recevied: ${line}`);
      
      const pong = line.match(/^\* PONG ([0-9]+)/);
      if (pong) {
        if (heartbeatTimeout) {
          clearTimeout(heartbeatTimeout);
          heartbeatTimeout = null;
        }
        
        // Process command
        const time = pong[1];
        heartbeatTimeout = setTimeout(() => {
          log.error(`Adapter unresponsive for more than ${time * 2}ms, closing`);
          reader.close();
          socket.end();
        }, time * 2);
        setTimeout(() => {
          if (!socket.destroyed) {
            try {
              socket.write('* PING\n');
            } catch (ex) {
              log.warn('Cannot write ping to socket');
            }
          }
        }, time);
      } else {
        common.parsing(String(line).trim(), uuid);
      }
    });
    
    reader.on('close', () => {
      if (heartbeatTimeout) {
        clearTimeout(heartbeatTimeout);
        heartbeatTimeout = null;
      }
      
      const found = devices.find({$and: [{address: ip}, {port}]});
      if (found.length > 0) {
        devices.remove(found);
      }
      log.debug('Connection closed');
    });
    
    devices.insert({address: ip, port, uuid});
  }
  
  disconnected() {
  
  }
  
  /**
   * Close the connection and pass forward the event that this connection has been closed.
   */
  shutdown() {
    this.running = false;
    for (const con of this.connections) {
      con.end();
    }
    return this;
  }
}

/**
 * Creates a singleton manager for SHDR connections.
 */
class ShdrManager {
  /**
   * Initialized from configuration
   * @param manager
   */
  constructor(manager) {
    this.running = false;
    this.manager = manager;
    this.connections = [];
  }
  
  static get ShdrConnection() {
    return Shdr;
  }
  
  /**
   * Connect to a URI in the form shdr://192.168.0.1:7878 where the host and port are 192.168.0.1 and port is
   * 7878.
   * @param uri
   * @param uuid
   */
  connectTo(uri, uuid) {
    const u = url.parse(uri);
<<<<<<< HEAD
    const { hostname, port } = u;
    const con = new Shdr(hostname, port, uuid);
=======
    const {hostname, port} = u;
    const con = Shdr(hostname, port, uuid);
>>>>>>> 55d1e15e
    con.connect()
      .then(c => {
        this.connections.push(c);
      })
      .catch(e => {
        log.error(e);
        throw e;
      });
    
    return this;
  }
  
  /**
   * Shutdown all the connections.
   */
  shutdown() {
    for (const c of this.connections) {
      c.shutdown();
    }
    return this;
  }
}

module.exports = ShdrManager;<|MERGE_RESOLUTION|>--- conflicted
+++ resolved
@@ -157,13 +157,9 @@
    */
   connectTo(uri, uuid) {
     const u = url.parse(uri);
-<<<<<<< HEAD
     const { hostname, port } = u;
     const con = new Shdr(hostname, port, uuid);
-=======
-    const {hostname, port} = u;
-    const con = Shdr(hostname, port, uuid);
->>>>>>> 55d1e15e
+
     con.connect()
       .then(c => {
         this.connections.push(c);
