/**
  * Copyright 2016, System Insights, Inc.
  *
  * Licensed under the Apache License, Version 2.0 (the "License");
  * you may not use this file except in compliance with the License.
  * You may obtain a copy of the License at
  *
  *    http://www.apache.org/licenses/LICENSE-2.0
  *
  * Unless required by applicable law or agreed to in writing, software
  * distributed under the License is distributed on an "AS IS" BASIS,
  * WITHOUT WARRANTIES OR CONDITIONS OF ANY KIND, either express or implied.
  * See the License for the specific language governing permissions and
  * limitations under the License.
  */

// Imports - External
const R = require('ramda');
const CBuffer = require('CBuffer');
const HashMap = require('hashmap');

// Imports - Internal

const log = require('./config/logger');
const config = require('./config/config');

// Constants
const checkPointIndex = config.app.agent.checkPointIndex;
const bufferSize = Number(config.app.agent.bufferSize);

// Instances
const hashLast = new HashMap();
const hashCurrent = new HashMap();
const hashAssetCurrent = new HashMap();
const hashCondition = new HashMap();
const hashAdapters = new HashMap();
const hashDataItemsByName = new HashMap();
const hashDataItemsBySource = new HashMap();

// variables
let nextSequence = 0;

// Functions
/* ******************** change and set configurations of adapters *************************** */
function setConfiguration(device, parameter, value) {
  if (!(device && device.$.name && device.$.id)) return undefined;
  
  if (!hashAdapters.has(device.$.name)) {
    console.log(`The requested device name ${device.$.name} is not present in list of adapters`);
    return undefined;
  }
  
  const adapter = hashAdapters.get(device.$.name);
  
  adapter[parameter] = value;
  return adapter[parameter];
}

function getConfiguredVal(devName, parName) {
  const adapter = hashAdapters.get(devName);
  if (!adapter) {
    console.log(`The requested device name ${devName} is not present in list of adapters`);
    return undefined;
  }

  if (adapter[parName] === undefined) {
    console.log(`The requested parameter name ${parName} is not present in device ${devName}`);
    return undefined;
  }

  return adapter[parName];
}

/* ******************** creating circularBuffer *************************** */
function createCircularBuffer (size) {
  const cBuffer = new CBuffer(size);
  return cBuffer;
}

const circularBuffer = createCircularBuffer(bufferSize);
const assetBuffer = createCircularBuffer(bufferSize);

function getBufferSize () {
  return bufferSize;
}
/* ************************** Supporting functions ************************* */
/**
  * requestPath: '//Device[@name="VMC-3Axis"]//Axes//Rotary'
  * editedPath (replaces [,],and with ''): '//Device@name="VMC-3Axis"//Axes//Rotary'
  * editedPath (splits at // and @): [ '', 'Device', 'name="VMC-3Axis"', 'Axes', 'Rotary' ]
  * editedPath (removes '') [ 'Device', 'name="VMC-3Axis"', 'Axes', 'Rotary' ]
  */

function pathIncludesRequestPath (path, requestPath) {
  let editedPath = requestPath.replace(/\[|\]|and|\s/g, ''); // replaces [,], and.
  editedPath = editedPath.split(/\/\/|@/);
  editedPath = editedPath.filter(Boolean); // To remove empty string in array
  let pathStr = path.replace(/\[|\]|and|\s/g, '');
  pathStr = pathStr.split(/\/\/|@/);
  pathStr = pathStr.filter(Boolean);
  const pathCheck = [];
  R.map((k) => {
    const temp = R.contains(k, pathStr);
    pathCheck.push(temp);
    return pathCheck; // to make eslint happy
  }, editedPath);
  return R.all((k) => R.equals(k, true))(pathCheck);
}

function filterPath (arr, requestPath) {
  return R.filter((v) => pathIncludesRequestPath(v.path, requestPath))(arr)
}

function filterPathArr (arr, requestPath) {
  return R.filter((v) => pathIncludesRequestPath(v, requestPath))(arr)
}

function findIndexClosestToAnd(path) {
  let index = path.indexOf('[');
  let prev = 0;
  while (index !== -1) {
    prev += index;
    index = path.substr(index + 1, path.length).indexOf('[');
    if (index !== -1) {
      prev += 1 // because we move path to index + 1
    }
  }
  return prev
}

function dividingPath(path){
  const paths = [];
  const indexOfAnd = path.indexOf('and');
  const half1 = path.substr(0, indexOfAnd - 1);
  const half2 = path.substr(indexOfAnd + 4, path.length);
  const indexOfOpen = findIndexClosestToAnd(half1);
  const indexOfClose = half2.indexOf(']');
  
  paths.push(half1.substr(0, indexOfOpen + 1) + half2);
  paths.push(half1 + half2.substr(indexOfClose, half2.length));
  return paths;
}

function dividingPaths(requestPath) {
  if (requestPath.includes('and')) {
    const result = [];
    const paths = dividingPath(requestPath);
    R.map(path => {
        let arr;
        if(path.includes('and')){
          arr = dividingPaths(path)
        }
        if(arr){
          R.map((item) => {
            result.push(item)
          }, arr)
        } else {
          result.push(path)
        }
      }, paths);
    return result;
  }
  
  return requestPath
}
/**
  * Check the given array of dataitems for matching uuid, id.
  *
  * @param arr {array}
  * @param uuidVal {String}
  * @param idVal {String}
  * returns an array of filtered result corresponding to the id.
  *
  */
function filterChainForSample (arr, uuidVal, idVal, path) {
  let result;
  const filter = R.pipe(R.values,
                        R.filter((v) => v.uuid === uuidVal),
                        R.filter((v) => v.id === idVal));
  result = filter(arr);
  if (path) {
    paths = dividingPaths(path);
    
    if(Array.isArray(paths)){
      const arr = getDataItemsForMultiplePaths(paths, result);
      return arr
    } else {
      result = filterPath(result, path);
      return result
    }
  }
  return result
}

/**
  * Check the array of dataitems for matching uuid, id and
  * sequenceId lessthan given seqId
  * @param arr {array}
  * @param uuidVal {String}
  * @param idVal {String}
  * @param seqId {Number} (at = seqId)
  *
  * returns an array of filtered result
  *
  */

function filterChain (arr, uuidVal, idVal, seqId, path) {
  let result;
  const filter = R.pipe(R.values,
                        R.filter((v) => v.uuid === uuidVal),
                        R.filter((v) => v.id === idVal),
                        R.filter((v) => v.sequenceId <= seqId));
  result = filter(arr);
  if (path) {
    paths = dividingPaths(path);
    
    if(Array.isArray(paths)){
      const arr = getDataItemsForMultiplePaths(paths, result);
      return arr
    } else {
      result = filterPath(result, path);
      return result
    }
    //result = filterPath(result, path)
  }
  return result
}

/**
  * gets called when the circularBuffer is upto overflow
  * inserts the evicted data to hashLast
  * data - the data which will get evicted
  *
  */
circularBuffer.overflow = (data) => {
  const { id } = data;
  hashLast.set(id, data)
};

assetBuffer.overflow = (data) => {
  const { id } = data;
  hashAssetCurrent.remove(id)
};

/**
  * calculateCheckPoint gets the checkPoint
  * (at what sequenceId does the first dataItem for the devices exist in CB else -1)
  * @param {Object} obj
  *
  * return checkPoint
  */
function calculateCheckPoint (obj) {
  const k = circularBuffer.toArray();
  const objId = obj.id;
  const sequenceId = obj.sequenceId;
  let checkPoint;
  if (k.length === 0) {
    checkPoint = -1
  } else if ((sequenceId % checkPointIndex === 0)) {
    const keys = hashCurrent.keys();
    const arr = [];
    let j = 0;
    R.map((c) => {
      if (c !== objId) {
        const index = (R.findLastIndex(R.propEq('id', c))(k));
        // if id not present in circular buffer
        if (index === -1) {
          arr[j++] = -1
        } else {
          arr[j++] = k[index].sequenceId
        }
      }
      return 0 // to make eslint happy
    }, keys);
    // smallest sequence id
    checkPoint = R.sort((a, b) => a - b)(arr)[0]
  } else {
    checkPoint = null
  }
  return checkPoint
}

/**
  * updating the circular buffer after every insertion into DB
  *
  * @param obj = jsonData inserted in lokijs
  * { sequenceId: 0, id:'dtop_2', uuid:'000', time: '2',
  *    dataItemName:'avail', value: 'AVAILABLE' }
  *
  */

function updateCircularBuffer (obj) {
  const checkPoint = calculateCheckPoint(obj);
  circularBuffer.push({ dataItemName: obj.dataItemName,
    uuid: obj.uuid,
    id: obj.id,
    value: obj.value,
    sequenceId: obj.sequenceId,
    time: obj.time,
    path: obj.path,
    sampleCount: obj.sampleCount,
    sampleRate: obj.sampleRate,
    statistic: obj.statistic,
    duration: obj.duration,
    resetTriggered: obj.resetTriggered,
    checkPoint
  })
  // const k = circularBuffer.toArray();
  // firstSequence = k[0].sequenceId;
  // lastSequence = k[circularBuffer.length - 1].sequenceId;
}

/**
  * getSequence gives the firstSequence and lastSequence in circular buffer
  * @param = nil
  * return obj = { firstSequence , lastSequence, nextSequence };
  */
function getSequence () {
  const k = circularBuffer.toArray();
  let firstSequence;
  let lastSequence;
  if (!R.isEmpty(k)) {
    firstSequence = k[0].sequenceId;
    lastSequence = k[circularBuffer.length - 1].sequenceId
  } else {
    log.error('circularBuffer is empty')
  }
  const obj = {
    firstSequence,
    lastSequence,
    nextSequence
  };
  return obj
}

/**
  * readFromHashLast() gets the latest
  * value of the dataitem from circular buffer
  *
  * @param {Object} ptr -  pointer to circular buffer
  * @param {String} idVal
  *
  * return the latest entry for that dataitem
  *
  */
function readFromHashLast (idVal, path) {
  let result = hashLast.get(idVal);
  if (path) {
    result = filterPath([result], path);
    if (!R.isEmpty(result)) {
      return result[0]
    }
    return undefined
  }
  return result
}

function getDataItemsForMultiplePaths(paths, dataitem){
  let arr = [];
  let res;
  
  R.map((p) => {
    res = filterPath(dataitem, p);
    if(!R.isEmpty(res)){
      R.map((item) => {
        arr.push(item)
      }, res)
    }
  }, paths);
  return arr
}

/**
  * readFromHashCurrent() gets the latest
  * value of the dataitem from circular buffer
  *
  * @param {Object} ptr -  pointer to circular buffer
  * @param {String} idVal
  * @param {String} uuidVal
  * @param {String} nameVal
  *
  * return the latest entry for that dataitem
  *
  */
function readFromHashCurrent (idVal, path) {
  let result = hashCurrent.get(idVal);
  //findItemsFromHashCurrent(idVal)
  if (path) {
    paths = dividingPaths(path);
    
    if(Array.isArray(paths)){
      const arr = getDataItemsForMultiplePaths(paths, [result]);
      
      if(!R.isEmpty(arr)){
        return arr[0]
      }
      return undefined
    
    } else {
      result = filterPath([result], path);
      if (!R.isEmpty(result)) {
        return result[0]
      }
      return undefined
    }
  }
  return result
}

/**
  * getRecentDataItemForSample gives the array of dataitems
  * in the specified range of sequenceIds
  *
  * @param {Number} from- sequenceId which is the lowerBound
  * @param {Number} count - from + count is the upperBound sequenceId
  * @param {String} uuidVal - uuid of devices
  * @param {String} idVal - dataItemId
  *
  * return latestEntry - array of dataitems within the bound from CB
  * returns  string 'ERROR' if from is outside the range of sequenceId.
  */

function getRecentDataItemForSample (from, idVal, uuidVal, count, path) {
  let lowerBound;
  let upperBound;
  let endPoint;
  let cbArr = circularBuffer.toArray();
  const firstSequence = getSequence().firstSequence;
  const lastSequence = getSequence().lastSequence;
  const sequenceId = Number(from);

  // if from value within the range
  if ((firstSequence <= sequenceId) && (sequenceId <= lastSequence)) {
    endPoint = sequenceId + count;
    lowerBound = (R.findIndex(R.propEq('sequenceId', sequenceId))(cbArr));

    // if from + count within the range
    if ((firstSequence <= endPoint) && (endPoint <= lastSequence)) {
      upperBound = (R.findIndex(R.propEq('sequenceId', endPoint))(cbArr))
    } else { // if from + count > lastSequence
      upperBound = Infinity
    }

    cbArr = cbArr.slice(lowerBound, upperBound);
    nextSequence = cbArr[cbArr.length - 1].sequenceId + 1;
    const latestEntry = filterChainForSample(cbArr, uuidVal, idVal, path);
    return latestEntry
  }
  log.debug('from out side the range of sequenceId');
  return 'ERROR'
}
/**
  * getRecentEntriesForCondition() checks for warning and faults for
  * particular id
  *
  * @param {array} recent entries for id
  *
  * returns array if warnings and faults are present
  * else return recent entry
  */

function getRecentEntriesForCondition(latestEntry){
  const reversedEntries = latestEntry.slice(0).reverse();
  const issues = [];
  const length = reversedEntries.length;
  let i = 0;
  
  while(reversedEntries[i] &&
    reversedEntries[i].value !== 'UNAVAILABLE' &&
    reversedEntries[i].value[0] !== 'UNAVAILABLE' &&
    reversedEntries[i].value[1] !== ''){
    issues.push(reversedEntries[i]);
    i++
  }

  const codes = {};
  if(issues.length > 0){
    let code;
    R.map((entry) => {
      code = entry.value[1];
      if(code){
        if(!codes[code]){
          codes[code] = []
        }
        codes[code].push(entry)
      }
    }, issues)
  }

  const latest = [];
  if(!R.isEmpty(codes)){
    const keys = R.keys(codes);
    R.map((key) => {
      const value = codes[key][0].value;
      if(value[0] !== 'NORMAL'){
        latest.push(codes[key][0])
      }
    }, keys)
  }

  if(R.isEmpty(latest)){
    return reversedEntries[0]
  } else {
    return latest
  }
}

/**
  * readFromCircularBuffer() gets the latest
  * value of the dataitem from circular buffer
  *
  * @param {String} idVal
  * @param {String} uuidVal
  * @param {String} nameVal
  *
  * return the latest entry for that dataitem
  *
  */
function readFromCircularBuffer (seqId, idVal, uuidVal, path, category) {
  let lowerBound;
  let upperBound;
  const sequenceId = Number(seqId);
  const firstSequence = getSequence().firstSequence;
  const lastSequence = getSequence().lastSequence;
  if ((firstSequence <= sequenceId) && (sequenceId <= lastSequence)) {
    let cbArr = circularBuffer.toArray();
    const index = (R.findIndex(R.propEq('sequenceId', sequenceId))(cbArr));
    const checkPoint = cbArr[index].checkPoint;
    
    if ((checkPoint === -1) || (checkPoint === null)) {
      lowerBound = 0
    } else {
      lowerBound = (R.findIndex(R.propEq('sequenceId', checkPoint))(cbArr))
    }
    
    upperBound = index;
    cbArr = cbArr.slice(lowerBound, upperBound + 1);
    const latestEntry = filterChain(cbArr, uuidVal, idVal, sequenceId, path);
    let result;
    
    if(category === 'CONDITION'){
      result = getRecentEntriesForCondition(latestEntry)
    } else {
      result = latestEntry[latestEntry.length - 1]
    }
    
    if (result === undefined) {
      result = readFromHashLast(idVal, path)
    }
    
    if((result && result.value) &&
      (result.value[0] === 'NORMAL' && result.value[1] !== '')){
      result = replaceValueOfConditionDataItem(result)
    }
    
    return result
  }

  log.debug('ERROR: sequenceId out of range');
  return 'ERROR'
}

/**
  * pascalCase() converts the string to pascal case
  * @param {String} str
  * return res
  *
  * Eg. str = hello_World  res= Hello_World
  * Eg. str = helloworld   res= Helloworld
  */
function pascalCase (strReceived) {
  if (strReceived !== undefined) {
    return strReceived.replace(/\w\S*/g,
      (txt) => {
        
        if(R.contains(':', txt)){
          const str = txt.split(':');
          txt = str[1]
        }
        
<<<<<<< HEAD
        const str = txt.split('_');
        let res = '';
        if (str) {
          let str0 = '';
          let str1 = '';
          str0 = str[0].charAt(0).toUpperCase() + str[0].substr(1).toLowerCase();
          if (str[1]) {
            str1 = str[1].charAt(0).toUpperCase() + str[1].substr(1).toLowerCase()
          }
          res = str0 + str1
=======
        const str = txt.split('_')
        let res = ''
        for (let i = 0; i < str.length; i++ ) {
          res += str[i].charAt(0).toUpperCase() + str[i].substr(1).toLowerCase()
>>>>>>> eed2b836
        }

        return res
      })
  }
  return log.error('Internal Error')
}

function handleCondition (objVal, value) {
  const obj = objVal;
  if (value[1] !== '') {
    obj.$.nativeCode = value[1]
  }
  if (value[2] !== '') {
    obj.$.nativeSeverity = value[2]
  }
  if (value[3] !== '') {
    obj.$.qualifier = value[3]
  }
  if (value[4] !== '') {
    obj._ = value[4]
  }
  return obj
}

function handleAlarm (objVal, value) {
  const obj = objVal;
  if (value[0] !== '') {
    obj.$.code = value[0]
  }
  if (value[1] !== '') {
    obj.$.nativeCode = value[1]
  }
  if (value[2] !== '') {
    obj.$.severity = value[2]
  }
  if (value[3] !== '') {
    obj.$.state = value[3]
  }
  if (value[4] !== '') {
    obj._ = value[4]
  }
  return obj
}

function handleMessage (objVal, value) {
  const obj = objVal;
  if (value[0] !== '') {
    obj.$.nativeCode = value[0]
  }
  obj._ = value[1]
}
/**
  * createDataItemForEachId creates the dataItem with recent value
  * and append name and subType if present and associate it to Object type
  * for all dataItem(s) for the given id
  *
  * @param {Array} recentDataEntry - array of dataItem(s) for an id in the sequence range.
  * @param {Object} data - sequenceId specified in the request
  * @param {String} category - specifies the category as EVENT, SAMPLE or CONDITION.
  *
  * return dataItem - array of dataItem(s) for an id.
  */

function createDataItemForEachId (recentDataEntry, data, category) {
  const dataItem = [];
  let type = pascalCase(data.type);
  for (let i = 0; i < recentDataEntry.length; i++) {
    const value = recentDataEntry[i].value;
    const obj = { $: { dataItemId: data.id,
      timestamp: recentDataEntry[i].time,
      sequence: recentDataEntry[i].sequenceId
    }
    };
    
    if (data.name) {
      obj.$.name = data.name
    }
    
    if (data.subType) {
      obj.$.subType = data.subType
    }
    
    if(recentDataEntry[i].assetType){
      obj.$.assetType = recentDataEntry[i].assetType
    }

    if(recentDataEntry[i].statistic){
      obj.$.statistic = recentDataEntry[i].statistic;
      if(value != 'UNAVAILABLE'){
        obj.$.duration = recentDataEntry[i].duration
      }
    } else {
      if(recentDataEntry[i].duration){
        obj.$.duration = recentDataEntry[i].duration
      }
    }

    if(recentDataEntry[i].resetTriggered){
      obj.$.resetTriggered = recentDataEntry[i].resetTriggered
    }

    if (data.representation === 'TIME_SERIES') {
      type = `${type}TimeSeries`;
      obj.$.sampleCount = recentDataEntry[i].sampleCount;
      obj.$.sampleRate = recentDataEntry[i].sampleRate
    }

    if (data.representation === 'DISCRETE') {
      if(!type.includes('Discrete')){
        type = `${type}Discrete`
      }
    }

    if (category === 'CONDITION') {
      obj.$.type = data.type; // TODO if (obj.$.type !== undefined)

      if (Array.isArray(value)) {
        dataItem[i] = R.assoc(pascalCase(value[0]), obj, {});
        handleCondition(obj, value)
      } else {
        dataItem[i] = R.assoc(pascalCase(value), obj, {})
      }
    } else {
      if (data.type === 'MESSAGE') {
        if (Array.isArray(value)) {
          handleMessage(obj, value)
        } else {
          obj._ = value
        }
      } else if (data.type === 'ALARM') {
        if (Array.isArray(value)) {
          handleAlarm(obj, value)
        } else {
          obj._ = value
        }
      } else {
        obj._ = value
      }
      dataItem[i] = R.assoc(type, obj, {})
    }
  }
  return dataItem
}

/**
  * createSampleDataItem creates dataItem array for the entire categoryArr
  * @param {Array} categoryArr - array of dataItem(s) of one category.
  * @param {String} sequenceId - 'from' value from request
  * @param {String} category - category of the dataItem (EVENT, SAMPLE, CONDITION)
  * @param {String} uuidVal - device uuid
  * @param {String} countVal - 'count' from request
  *
  * return dataItem - array of dataItem(s) for the particular category in the sequenceId bound.
  */
function createSampleDataItem (categoryArr, sequenceId, category, uuidVal, countVal, path) {
  const recentDataEntry = [];
  const dataItem = [];
  const seqId = Number(sequenceId);
  const count = Number(countVal);
  for (let i = 0, j = 0; i < categoryArr.length; i++) {
    const data = categoryArr[i].$;
    recentDataEntry[i] = getRecentDataItemForSample(seqId, data.id, uuidVal, count, path);
    if (!(R.isEmpty(recentDataEntry[i])) && (recentDataEntry[i] !== 'ERROR')) {
      dataItem[j++] = createDataItemForEachId(recentDataEntry[i], data, category)
    } else if (recentDataEntry[i] === 'ERROR') {
      return log.debug('OUT_OF_RANGE Error')
    }
  }

  return dataItem
}

function buildDataItem(recentDataEntry, data, type, category){
  let dataItem;
  if (recentDataEntry !== undefined) {
    const value = recentDataEntry.value;
    const obj = { $: { dataItemId: data.id,
      timestamp: recentDataEntry.time,
      sequence: recentDataEntry.sequenceId
    } };
    
    if (data.name) {
      obj.$.name = data.name
    }
    
    if(recentDataEntry.statistic){
      obj.$.statistic = recentDataEntry.statistic;
      obj.$.duration = recentDataEntry.duration
    } else {
      if(recentDataEntry.duration){
        obj.$.duration = recentDataEntry.duration
      }
    }
    
    if(recentDataEntry.assetType){
      obj.$.assetType = recentDataEntry.assetType
    }

    if (data.subType) {
      obj.$.subType = data.subType
    }
    if (data.representation === 'TIME_SERIES') {
      type = `${type}TimeSeries`;
      obj.$.sampleCount = recentDataEntry.sampleCount;
      obj.$.sampleRate = recentDataEntry.sampleRate
    }

    if(recentDataEntry.resetTriggered){
      obj.$.resetTriggered = recentDataEntry.resetTriggered
    }

    if (data.representation === 'DISCRETE') {
      type = `${type}Discrete`
    }
    
    if (category === 'CONDITION') {
      obj.$.type = data.type;
      if (Array.isArray(value)) {
        dataItem = R.assoc(pascalCase(value[0]), obj, {});
        handleCondition(obj, value)
      } else {
        dataItem = R.assoc(pascalCase(value), obj, {})
      }
    } else {
      if (data.type === 'MESSAGE') {
        if (Array.isArray(value)) {
          handleMessage(obj, value)
        } else {
          obj._ = recentDataEntry.value
        }
      } else if (data.type === 'ALARM') {
        if (Array.isArray(value)) {
          handleAlarm(obj, value)
        } else {
          obj._ = recentDataEntry.value
        }
      } else {
        obj._ = recentDataEntry.value
      }
      dataItem = R.assoc(type, obj, {})
    }
  }
  return dataItem
}

/**
  * replaceValueOfConditionDataItem() make a copy of an item
  * and replaces values array with empty strings starting from index 1
  * @params {object} item
  *
  * returns copy of item with new value
  *
  */

function replaceValueOfConditionDataItem(item){
  const copy = R.clone(item);
  for(let i = 1, len = copy.value.length; i < len; i++){
    copy.value[i] = ''
  }
  return copy
}

//returns array
function gettingItemsForCondition(id, path){
  const map = hashCondition.get(id);
  const items = [];
  let result;
  
  if(map && map.size > 0){
    map.forEach((value, key)=>{
      items.push(value)
    });
    
    if (path) {
      result = filterPath(items, path);
      if (!R.isEmpty(result)) {
        return result
      }
      return []
    }

    return items
  
  } else {
    result = readFromHashCurrent(id, path);

    if(result && result.value[0] === 'NORMAL' && result.value[1] !== ''){
      result = replaceValueOfConditionDataItem(result)
    }

    return [result]
  }
}

function addToHashCondition(obj){
  const id = obj.id;
  const code = obj.value[1];
  const value = obj.value;
  const level = obj.value[0];

  if(level === 'NORMAL' && code !== ''){
    if(hashCondition.has(id)){
      const map = hashCondition.get(id);
      map.delete(code);
      hashCondition.set(id, map)
    }
  }

  if(code !== '' && level !== 'NORMAL'){
    if(hashCondition.has(id)){
      const map = hashCondition.get(id);
      map.set(code, obj);
      hashCondition.set(id, map)
    } else {
      const map = new Map();
      map.set(code, obj);
      hashCondition.set(id, map)
    }
  }

  if((code === '' && level === 'NORMAL')
    || value === 'UNAVAILABLE'
    || level === 'UNAVAILABLE'){
    if(hashCondition.hash(id)){
      hashCondition.remove(id)
    }
  }
}


function createDataItemsForCondition(categoryArr, sequenceId, category, uuid, path){
  let recentDataEntry;
  const dataItem = [];
  let j = 0;
  let data;
  let type;

  for(let i = 0, len = categoryArr.length; i < len; i++){
    data = categoryArr[i].$;
    type = pascalCase(data.type);
    
    if ((sequenceId === undefined) || (sequenceId === '')){
      recentDataEntry = gettingItemsForCondition(data.id, path)
    } else { //current?at
      recentDataEntry = readFromCircularBuffer(sequenceId, data.id, uuid, path, category)
    }

    if(recentDataEntry && !Array.isArray(recentDataEntry)){
      dataItem[j++] = buildDataItem(recentDataEntry, data, type, category)
    }
    
    if(recentDataEntry && Array.isArray(recentDataEntry)){
      R.map((dataEntry) => {
        dataItem[j++] = buildDataItem(dataEntry, data, type, category)
      }, recentDataEntry)
    }
  }

  return dataItem
}

/**
  * createDataItem creates the dataItem with recent value
  * and append name and subType if present and associate it to Object type
  *
  * @param {Object} categoryArr - Array of EVENT or SAMPLE or CONDITION
  * @param {String} sequenceId - sequenceId specified in the request
  * @param {String} category - specifies the category as EVENT, SAMPLE or CONDITION.
  * @param {String} uuid - device uuid
  *
  * return dataItem
  */

function createDataItem (categoryArr, sequenceId, category, uuid, path) {
  let recentDataEntry;
  const dataItem = [];
  let j = 0;

  for (let i = 0; i < categoryArr.length; i++) {
    const data = categoryArr[i].$;
    let type = pascalCase(data.type);
    if ((sequenceId === undefined) || (sequenceId === '')) { // current
        recentDataEntry = readFromHashCurrent(data.id, path)
    } else { // current?at
      recentDataEntry = readFromCircularBuffer(sequenceId, data.id, uuid, path)
    }

    if(recentDataEntry){
      dataItem[j++] = buildDataItem(recentDataEntry, data, type, category)
    }
  }
  return dataItem
}

/**
  * categoriseDataItem() categorise dataItem into EVENT, SAMPLE, CONDITION
  *
  * @param {Object} latestSchema - latest deviceSchema for uuid
  * @param {Object} circularBufferPtr
  *
  * return DataItemVar with latest value appended to it.
  * It has three objects Event, Sample, Condition.
  */
function categoriseDataItem (latestSchema, dataItemsArr, sequenceId, uuid, path, count) {
  const DataItemVar = {};
  const eventArr = [];
  const sample = [];
  const condition = [];
  let eventObj;
  let sampleObj;
  let conditionObj;

  for (let i = 0, j = 0, k = 0, l = 0; i < dataItemsArr.length; i++) {
    const category = dataItemsArr[i].$.category;
    if (category === 'EVENT') {
      eventArr[j++] = dataItemsArr[i]
    } else if (category === 'SAMPLE') {
      sample[k++] = dataItemsArr[i]
    } else { // if (category === 'CONDITION')
      condition[l++] = dataItemsArr[i]
    }
  }

  if (count) {
    eventObj = createSampleDataItem(eventArr, sequenceId, 'EVENT', uuid, count, path);
    sampleObj = createSampleDataItem(sample, sequenceId, 'SAMPLE', uuid, count, path);
    conditionObj = createSampleDataItem(condition, sequenceId, 'CONDITION', uuid, count, path)
  } else {
    eventObj = createDataItem(eventArr, sequenceId, 'EVENT', uuid, path);
    sampleObj = createDataItem(sample, sequenceId, 'SAMPLE', uuid, path);
    conditionObj = createDataItemsForCondition(condition, sequenceId, 'CONDITION', uuid, path)
  }

  DataItemVar.Event = eventObj;
  DataItemVar.Sample = sampleObj;
  DataItemVar.Condition = conditionObj;
  return DataItemVar
}

/* ******************************  ASSET reading ****************************** */
function sortByTime (arr) {
  const sortTime = R.sortBy(R.prop('time'));
  const result = sortTime(arr);
  return R.reverse(result)
}

function filterByCount (count, assetSet) {
  let assetCount = 0;
  let j = 0; let m = 0;
  const result = [];
  const assetId = [];
  const assetList = assetSet;
  if (!R.isEmpty(assetList)) {
    result[j++] = assetList[0];
    assetCount++;
    assetId[m++] = result[j - 1].assetId;
    for (let i = 1; (assetCount < count && i < assetList.length); i--) {
      let idPresent = false;
      for (let k = 0; k < assetId.length; k++) {
        if (assetList[i].assetId === assetId[k]) {
          idPresent = true
        }
      }
      if (!idPresent) {
        result[j++] = assetList[i];
        assetId[m++] = result[j - 1].assetId;
        assetCount++
      }
    }
  }
  return result
}

function filterAssets (assetData, type, count, removed, target, archetypeId) {
  let assetSet = assetData;
  if (type) {
    assetSet = R.filter((v) => v.assetType === type)(assetSet)
  }
  if (removed) { // include removed assets also
    assetSet = R.filter((v) => (v.removed === true || v.removed === false))(assetSet)
  } else {
    assetSet = R.filter((v) => v.removed === false)(assetSet)
  }
  if (target) {
    assetSet = R.filter((v) => v.target === target)(assetSet)
  }
  assetSet = sortByTime(assetSet);
  if (count) {
    assetSet = filterByCount(count, assetSet)
  }
  return assetSet
}

function createAssetItemForAssets (assetDetails) {
  const cuttingTool = [];
  const obj = {};
  let i = 0;
  if (!R.isEmpty(assetDetails)) {
    R.map((k) => {
      if (k !== undefined) {
        const valueJSON = R.clone(k.value);
        if (k.assetType === 'CuttingTool') {
          delete valueJSON.CuttingTool.Description; // remove Description
          if(typeof(valueJSON.CuttingTool) === 'object'){
            cuttingTool[i++] = valueJSON.CuttingTool
          } else {
            cuttingTool[i++] = {
              _: valueJSON.CuttingTool,
              $: {}
            }
          }
          if(k.removed){
            cuttingTool[i - 1].$.removed = k.removed
          }
          cuttingTool[i - 1].$.assetId = k.assetId;
          cuttingTool[i - 1].$.timestamp = k.time;
          cuttingTool[i - 1].$.deviceUuid = k.uuid
        }
      }
      return cuttingTool // to make eslint happy
    }, assetDetails)
  }
  obj.CuttingTool = cuttingTool;
  return obj
}

function createAssetItem (assetDetails) {
  const obj = { CuttingTool: [] };
  if (assetDetails !== undefined) {
    const valueJSON = assetDetails.value;
    delete valueJSON.CuttingTool.Description; // remove Description
    obj.CuttingTool[0] = valueJSON.CuttingTool;
    if(typeof(obj.CuttingTool[0]) === 'object'){
      if(!obj.CuttingTool[0].$){
        obj.CuttingTool[0].$ = {}
      }
      obj.CuttingTool[0].$.assetId = assetDetails.assetId;
      obj.CuttingTool[0].$.timestamp = assetDetails.time;
      obj.CuttingTool[0].$.deviceUuid = assetDetails.uuid
    }
  }
  return obj
}

function readAssets (assetCollection, type, count, removed, target, archetypeId) {
  const assetData = [];
  let assetDetails;
  let i = 0;
  R.map((k) => {
    const obj = hashAssetCurrent.get(k);
    if (obj !== undefined) {
      assetData[i++] = obj
    }
    return assetData // eslint
  }, assetCollection);
  
  assetDetails = filterAssets(assetData, type, count, removed, target, archetypeId);
  //assetDetails = sortByTime(assetData)
  const assetResult = createAssetItemForAssets(assetDetails);

  return assetResult
}

function readAssetforId (assetId, type, count, removed, target, archetypeId) {
  const assetDetails = hashAssetCurrent.get(assetId);
  const assetResult = createAssetItem(assetDetails);
  return assetResult
}
// Exports

module.exports = {
  categoriseDataItem,
  updateCircularBuffer,
  circularBuffer,
  assetBuffer,
  createDataItemForEachId,
  hashCurrent,
  hashCondition,
  addToHashCondition,
  hashLast,
  hashAssetCurrent,
  hashAdapters,
  hashDataItemsByName,
  hashDataItemsBySource,
  getSequence,
  getBufferSize,
  readFromHashCurrent,
  readFromHashLast,
  readFromCircularBuffer,
  bufferSize,
  pascalCase,
  readAssetforId,
  readAssets,
  getRecentDataItemForSample,
  filterPath,
  filterPathArr,
  filterAssets,
  dividingPaths,
  setConfiguration,
  getConfiguredVal
};<|MERGE_RESOLUTION|>--- conflicted
+++ resolved
@@ -571,33 +571,19 @@
 function pascalCase (strReceived) {
   if (strReceived !== undefined) {
     return strReceived.replace(/\w\S*/g,
-      (txt) => {
-        
+      txt => {
         if(R.contains(':', txt)){
           const str = txt.split(':');
           txt = str[1]
         }
         
-<<<<<<< HEAD
         const str = txt.split('_');
         let res = '';
-        if (str) {
-          let str0 = '';
-          let str1 = '';
-          str0 = str[0].charAt(0).toUpperCase() + str[0].substr(1).toLowerCase();
-          if (str[1]) {
-            str1 = str[1].charAt(0).toUpperCase() + str[1].substr(1).toLowerCase()
-          }
-          res = str0 + str1
-=======
-        const str = txt.split('_')
-        let res = ''
         for (let i = 0; i < str.length; i++ ) {
           res += str[i].charAt(0).toUpperCase() + str[i].substr(1).toLowerCase()
->>>>>>> eed2b836
         }
 
-        return res
+        return res;
       })
   }
   return log.error('Internal Error')
