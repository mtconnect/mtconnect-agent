--- conflicted
+++ resolved
@@ -1,13 +1,7 @@
 /* creates a database to store shdr value */
-<<<<<<< HEAD
-const shdrcollection = require('./lokijs');
-var util = require('util')
-var loki = require('lokijs');
-=======
-const shdrcollection = require("./lokijs");
+const shdrcollection = require('./lokijs"';
 var util = require ('util');
 var LRUMap = require('collections/lru-map');
->>>>>>> 74e72e29
 
 var buffersize =10; // TO DO: change it to the required buffer size
 
