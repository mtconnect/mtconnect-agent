/**
  * Copyright 2016, System Insights, Inc.
  *
  * Licensed under the Apache License, Version 2.0 (the "License");
  * you may not use this file except in compliance with the License.
  * You may obtain a copy of the License at
  *
  *    http://www.apache.org/licenses/LICENSE-2.0
  *
  * Unless required by applicable law or agreed to in writing, software
  * distributed under the License is distributed on an "AS IS" BASIS,
  * WITHOUT WARRANTIES OR CONDITIONS OF ANY KIND, either express or implied.
  * See the License for the specific language governing permissions and
  * limitations under the License.
  */

// Imports - External

const xpath = require('xpath')
const Dom = require('xmldom').DOMParser
const fs = require('fs')
const path = require('path')
const moment = require('moment')
const tmp = require('tmp')
const defaultShell = require('child_process')
const R = require('ramda')

// Imports - Internal

const log = require('./config/logger')
const lokijs = require('./lokijs')
const dataItemjs = require('./dataItem')
const dataStorage = require('./dataStorage')
const devices = require('./store')

// Functions
function getType (id, uuid) {
  const dataItems = lokijs.getDataItem(uuid)
  let type = ''
  if (dataItems) {
    R.find((k) => {
      if (k.$.id === id || k.$.name === id) {
        type = k.$.type
      }
      return type // eslint
    }, dataItems)
  }
  return type
}

function checkForTimeSeries (id, uuid) {
  const dataItems = lokijs.getDataItem(uuid)
  let isTimeSeries = false

  if (dataItems) {
    R.find((k) => {
      if (k.$.id === id || k.$.name === id) {
        if (k.$.representation === 'TIME_SERIES') {
          isTimeSeries = true
        }
      }
      return isTimeSeries // eslint
    }, dataItems)
  }
  return isTimeSeries
}

function getCategory (id, uuid) {
  const dataItems = lokijs.getDataItem(uuid)
  let category = ''

  if (dataItems) {
    R.find((k) => {
      if (k.$.id === id || k.$.name === id) {
        category = k.$.category
      }
      return category // eslint
    }, dataItems)
  }
  return category
}

function parseCalibration(inputString, uuid){
  let dataItem
  const inputParsing = inputString.split('|')
  for(let i = 0, len = inputParsing.length; i < len; i += 3){
    dataItem = lokijs.findDataItem(uuid, inputParsing[i])
    if(dataItem){
      dataItem.ConversionFactor = inputParsing[i+1]
      dataItem.ConversionOffset = inputParsing[i+2]
    }
  }
}

function setManufacturer(inputString, uuid){
  const device = lokijs.searchDeviceSchema(uuid)[0].device
  const description = device.Description[0]
  description.$.manufacturer = inputString.trim()
}

function setSerialNumber(inputString, uuid){
  const device = lokijs.searchDeviceSchema(uuid)[0].device
  const description = device.Description[0]
  description.$.serialNumber = inputString.trim()
}

function setStation(inputString, uuid){
  const device = lokijs.searchDeviceSchema(uuid)[0].device
  const description = device.Description[0]
  description.$.station = inputString.trim()
}

function setUuid(inputString, uuid){
  const device = lokijs.searchDeviceSchema(uuid)[0].device
  const preserve = dataStorage.getConfiguredVal(device.$.name, 'PreserveUuid')
  if(!preserve){
    const schemaDB = lokijs.getSchemaDB()
    const dev = R.find(item => item.uuid === device.$.uuid)(schemaDB.data)
    const d = R.find(item => item.uuid === device.$.uuid)(devices.data)
    dev.uuid = inputString.trim()
    d.uuid = inputString.trim()
    device.$.uuid = inputString.trim()
    lokijs.addNewUuidToPath(d.uuid)
  }
}

function setFilterDuplicates(value, uuid){
  const device = lokijs.searchDeviceSchema(uuid)[0].device
  const isBool = (value.trim() == 'true')
  dataStorage.setConfiguration(device, 'FilterDuplicates', isBool)
}

function setIgnoreTimestamps(value, uuid){
  const device = lokijs.searchDeviceSchema(uuid)[0].device
  const isBool = (value.trim() == 'true')
  dataStorage.setConfiguration(device, 'IgnoreTimestamps', isBool) 
}

function setRelativeTime(value, uuid){
  const device = lokijs.searchDeviceSchema(uuid)[0].device
  const isBool = (value.trim() == 'true')
  dataStorage.setConfiguration(device, 'RelativeTime', isBool)  
}

function setConversionRequired(value, uuid){
  const device = lokijs.searchDeviceSchema(uuid)[0].device
  const isBool = (value.trim() == 'true')
  dataStorage.setConfiguration(device, 'ConversionRequired', isBool)
}

function setPreserveUuid(value, uuid){
  const  device = lokijs.searchDeviceSchema(uuid)[0].device
  const isBool = (value.trim() == 'true')
  dataStorage.setConfiguration(device, 'PreserveUuid', isBool)  
}

function setAutoAvailable(value, uuid){
  const device = lokijs.searchDeviceSchema(uuid)[0].device
  const isBool = (value.trim() == 'true')
  dataStorage.setConfiguration(device, 'AutoAvailable', isBool)  
}

function setDescription(value, uuid){
  const device = lokijs.searchDeviceSchema(uuid)[0].device
  device.Description[0]._ = value.trim()
}

function setDescription(value, uuid){
  const device = lokijs.searchDeviceSchema(uuid)[0].device
  device.Description[0]._ = value.trim()
}

function protocolCommand(inputString, uuid){
  let command, value
  const inputParsing = inputString.split(':')
  
  if(inputParsing.length > 2){
    multiDeviceCommands(inputString)
  } else {
    command = inputParsing[0].substr(2)
    value = inputParsing[1]
  }

  //const command = inputParsing[0].substr(2)
  if(command === 'calibration'){
    parseCalibration(value, uuid)
  }

  if(command === 'manufacturer'){
    setManufacturer(value, uuid)
  }

  if(command === 'serialNumber'){
    setSerialNumber(value, uuid)
  }

  if(command === 'description'){
    setDescription(value, uuid)
  }

  if(command === 'station'){
    setStation(value, uuid)
  }

  if(command === 'uuid'){
    setUuid(value, uuid)
  }

  if(command === 'filterDuplicates'){
    setFilterDuplicates(value, uuid)
  }

  if(command === 'ignoreTimestamps'){
    setIgnoreTimestamps(value, uuid)
  }

  if(command === 'relativeTime'){
    setRelativeTime(value, uuid)
  }

  if(command === 'conversionRequired'){
    setConversionRequired(value, uuid)
  }

  if(command === 'preserveUuid'){
    setPreserveUuid(value, uuid)
  }

  if(command === 'autoAvailable'){
    setAutoAvailable(value, uuid)
  }
}

function parsing(inputString, uuid){
  if(inputString[0] === '*'){
    protocolCommand(inputString, uuid)
    return
  }

  const inputParse = inputString.split('|')
  
  if(inputParse[1].includes(':')){
    multiDeviceParsing(inputParse)
  } else { 
    const parsed = inputParsing(inputParse, uuid)
    lokijs.dataCollectionUpdate(parsed, uuid)
  }
  return 
}

function multiDeviceCommands(inputString){
  const arr = inputString.split('|')
  const len = arr.length
  let i = 0, command, deviceName, uuid, value = [], splited = []
  while(i < len){
    if(arr[i].includes(':')){
      splited = arr[i].split(':')
      deviceName = (splited[0][0] === '*') ? splited[0].substr(2) : splited[0]
      uuid = getDeviceUuid(deviceName)
      command = splited[1]
      value.push(splited[2])
      i++
    }

    if(command === 'manufacturer'){
      setManufacturer(value.pop(), uuid)
    }

    if(command === 'serialNumber'){
      setSerialNumber(value.pop(), uuid)
    }

    if(command === 'station'){
      setStation(value.pop(), uuid)
    }

    if(command === 'description'){
      setDescription(value.pop(), uuid)
    }

    if(command === 'conversionRequired'){
      setConversionRequired(value.pop(), uuid)
    }

    if(command === 'relativeTime'){
      setRelativeTime(value.pop(), uuid)
    }

    if(command === 'autoAvailable'){
      setAutoAvailable(value.pop(), uuid)
    }

    if(command === 'calibration'){
      while(i < len && !arr[i].includes(':')){
        value.push(arr[i])
        i++
      }
      parseCalibration(value.join('|'), uuid)
      value = []
    }
  }
}

function multiDeviceParsing(inputParse){
  const time = inputParse.shift()
  const len = inputParse.length
  let i = 0, uuid, dataItemName, items = []
  while(i < len){
    if(inputParse[i].includes(':')){
      [ deviceName, dataItemName ] = inputParse[i].split(':')
      items.push(time, dataItemName)
      uuid = getDeviceUuid(deviceName)
      i++
    } else {
      while(i < len && !inputParse[i].includes(':')){
        items.push(inputParse[i])
        i++
      }
      
      const parsed = inputParsing(items, uuid)
      lokijs.dataCollectionUpdate(parsed, uuid)
      items = []
    }
  }
}

/**
  * inputParsing get the data from adapter, do string parsing
  * @param {String} inputString
  * @param {String} uuid
  * returns jsonData with time and dataitem
  */
function inputParsing (inputParse, uuid) { // ('2014-08-11T08:32:54.028533Z|avail|AVAILABLE')
  
  const jsonData = {
    time: inputParse[0],
    dataitem: []
  }
  
  if (jsonData.time === '') {
    jsonData.time = moment.utc().format()
  }

  const dataItemId = inputParse[1]
  if (inputParse[1] === '@ASSET@' || inputParse[1] === '@UPDATE_ASSET@' ||
      inputParse[1] === '@REMOVE_ASSET@' || inputParse[1] === '@REMOVE_ALL_ASSETS@') {
    const value = inputParse.slice(2, Infinity)
    jsonData.dataitem.push({ name: inputParse[1], value })
    return jsonData
  }

  const category = getCategory(dataItemId, uuid)
  const isTimeSeries = checkForTimeSeries(dataItemId, uuid)
  const type = getType(dataItemId, uuid)
  if (category === 'CONDITION') {
    const value = inputParse.slice(2, Infinity)
    jsonData.dataitem.push({ name: inputParse[1], value })
  } else if (type === 'MESSAGE' || type === 'ALARM') {
    const value = inputParse.slice(2, Infinity)
    jsonData.dataitem.push({ name: inputParse[1], value })
  } else if (isTimeSeries) {
    // Eg: { time: '2',  dataitem: [ { name: 'Va', value:[ SampleCount, SampleRate, 'value1 valu2 ...'] }] }
    const value = inputParse.slice(2, Infinity)
    jsonData.dataitem.push({ name: inputParse[1], value, isTimeSeries: true })
  } else {
    const totalDataItem = (inputParse.length - 1) / 2
    for (let i = 0, j = 1; i < totalDataItem; i++, j += 2) {
      //  Eg: dataitem[i] = { name: (avail), value: (AVAILABLE) };
      jsonData.dataitem.push({ name: inputParse[j], value: inputParse[j + 1] })
    }
  }
  return jsonData
}

/**
  * getAllDeviceUuids() returns the UUID
  *
  * @param {Object} devices - database of devices connected
  * return uuidSet - array containing all uuids.
  */
// function getAllDeviceUuids (devices) {
//   return R.map(device => device.uuid, devices.data)
// }

function getAllDeviceUuids(){
  const schemaDb = lokijs.getSchemaDB()
  const uuids = []
  R.map((schema) => {
    uuids.push(schema.uuid)
    return uuids
  }, schemaDb.data)
  return uuids
}

/**
  * duplicateUuidCheck() checks the device collection for
  * received uuid
  * @param {String} receivedUuid - uuid of new device
  * @param {Object} devices - database
  * return uuidFound - array of entries with same uuid
  */
function duplicateUuidCheck (receivedUuid, devices) {
  return devices.find({ uuid: receivedUuid })
}

/**
  * getDeviceUuid() returns the UUID of the device for the deviceName
  *  @param  {String} deviceName
  *  return uuid
  */
function getDeviceUuid (deviceName) {
  const schemaDB = lokijs.getSchemaDB()
  const schemaList = R.values(schemaDB.data)
  let uuid
  R.find((k) => {
    if (k.name === deviceName) {
      uuid = k.uuid
    }
    return uuid
  }, schemaList)
  return uuid
}

/**
  * getCurrentTimeInSec()
  * returns the present time in Sec
  */
function getCurrentTimeInSec () {
  return moment().unix(Number)
}

/**
  * processError() logs an error message
  * and exits with status code 1.
  *
  * @param {String} message
  * @param {Boolean} exit
  */
function processError (message, exit) {
  log.error(`Error: ${message}`)

  if (exit) process.exit(1)
}

function getMTConnectVersion (xmlString) {
  let version = ''

  try {
    const doc = new Dom().parseFromString(xmlString)
    const node = xpath.select("//*[local-name(.)='MTConnectDevices']", doc)[0]
    const ns = node.namespaceURI
    version = ns.split(':').pop()
  } catch (e) {
    log.error('Error: obtaining MTConnect XML namespace', e)
    return null
  }

  return version
}

function mtConnectValidate (documentString) {
  const version = getMTConnectVersion(documentString)
  const deviceXMLFile = tmp.tmpNameSync()

  try {
    fs.writeFileSync(deviceXMLFile, documentString, 'utf8')
  } catch (err) {
    log.error('Cannot write documentString to deviceXML file', err)
    return false
  }

  if (version) {
    const schemaPath = `../schema/MTConnectDevices_${version}.xsd`
    const schemaFile = path.join(__dirname, schemaPath)
    // candidate for validation worker
    const child = defaultShell.spawnSync('xmllint', ['--valid', '--schema', schemaFile, deviceXMLFile])
    fs.unlinkSync(deviceXMLFile)

    if (child.stderr) {
      if (child.stderr.includes('fails to validate') ||
       child.stderr.includes('failed to load external entity')) {
        console.log(child.stderr.toString())
<<<<<<< HEAD
        log.error('Not valid xml')
=======
>>>>>>> acf0ca08
        return false
      }
    }
    return true
  }
  return false
}

// Exports

module.exports = {
  getDeviceUuid,
  parsing,
  inputParsing,
  processError,
  getAllDeviceUuids,
  getCurrentTimeInSec,
  getMTConnectVersion,
  mtConnectValidate,
  duplicateUuidCheck,
  protocolCommand
}<|MERGE_RESOLUTION|>--- conflicted
+++ resolved
@@ -480,10 +480,7 @@
       if (child.stderr.includes('fails to validate') ||
        child.stderr.includes('failed to load external entity')) {
         console.log(child.stderr.toString())
-<<<<<<< HEAD
         log.error('Not valid xml')
-=======
->>>>>>> acf0ca08
         return false
       }
     }
