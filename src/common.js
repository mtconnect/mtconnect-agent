--- conflicted
+++ resolved
@@ -335,10 +335,6 @@
   * returns jsonData with time and dataitem
   */
 function inputParsing (inputParse, uuid) { // ('2014-08-11T08:32:54.028533Z|avail|AVAILABLE')
-<<<<<<< HEAD
-=======
-  //const inputParse = string.split('|')
->>>>>>> 302b3e4d
   
   const jsonData = {
     time: inputParse[0],
@@ -349,13 +345,6 @@
     jsonData.time = moment.utc().format()
   }
 
-<<<<<<< HEAD
-=======
-  // if (inputParse[1].includes(':')) {
-  //   return multiDeviceParsing(inputParse)
-  // }
-
->>>>>>> 302b3e4d
   const dataItemId = inputParse[1]
   if (inputParse[1] === '@ASSET@' || inputParse[1] === '@UPDATE_ASSET@' ||
       inputParse[1] === '@REMOVE_ASSET@' || inputParse[1] === '@REMOVE_ALL_ASSETS@') {
