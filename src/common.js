--- conflicted
+++ resolved
@@ -45,13 +45,7 @@
       return category;
     }, dataItems);
   }
-<<<<<<< HEAD
   return category;
-=======
-
-  log.error('Error: getDataItem is empty');
-  return;
->>>>>>> f5bca8ac
 }
 
 /**
