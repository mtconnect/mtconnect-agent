/*
 * Copyright 2016, System Insights, Inc.
 *
 * Licensed under the Apache License, Version 2.0 (the "License");
 * you may not use this file except in compliance with the License.
 * You may obtain a copy of the License at
 *
 *    http://www.apache.org/licenses/LICENSE-2.0
 *
 * Unless required by applicable law or agreed to in writing, software
 * distributed under the License is distributed on an "AS IS" BASIS,
 * WITHOUT WARRANTIES OR CONDITIONS OF ANY KIND, either express or implied.
 * See the License for the specific language governing permissions and
 * limitations under the License.
 */

// TODO: Use module import/export
// TODO: How to do atomic Process.exit(1)?

// Imports

const log = require('./config/logger');
const ip = require('ip');
const fs = require('fs');
const net = require('net');
const http = require('http');

// Constants

const MACHINE_PORT = 8081;
const SERVE_FILE_PORT = 8080;
const nodeStatic = require('node-static');

// Instances

const machine = net.createServer();
const SSDP = require('node-ssdp').Server;
const file = new nodeStatic.Server('./public');
const adapter = new SSDP({ location: `${ip.address()}:${MACHINE_PORT}` });

// Functions

/*
 * processErrorExit() logs an error message
 * and exits with status code 1.
 *
 * @param {String} message
 */
function processErrorExit(message) {
  log.error(`Error: ${message}`);

  process.exit(1);
}

// Simulator (adapter)

/*
 * machineDataGenerator() returns a generator that provides
 * simulation data from simple_scenario_1.txt.
 */
function* machineDataGenerator() {
<<<<<<< HEAD
  const data = fs.readFileSync('./public/sample_test.txt').toString().split('\n');
=======
  const inputFile = './public/simple_scenario_1.txt';
  const data = fs.readFileSync(inputFile).toString().split('\n');
>>>>>>> a0944022

  yield* data[Symbol.iterator]();
}

machine.on('connection', (socket) => {
  const machineData = machineDataGenerator();

  function writeData() { // Writes SHDR data to Agent
    let data = '';

    // If simple_scenario_1.txt exists?
    try {
      data = machineData.next().value;
    } catch (e) {
      if (e.code === 'ENOENT') {
        processErrorExit('Input file not found!');
      } else {
        processErrorExit(`${e}`);
      }
    }

    // If data exists?
    if (data) {
      setTimeout(() => {
        socket.write(data);
        writeData(socket);
      }, Math.floor(Math.random() * 3000)); // Simulate delay
    } else {
      socket.destroy();
    }
  }
  writeData(socket);
});

machine.on('error', (err) => {
  processErrorExit(`${err}`);
});

machine.listen(MACHINE_PORT, ip.address());

log.info('Starting machine TCP server on port %d', MACHINE_PORT);

// HTTP serve Device definition file

const fileServer = http.createServer((request, response) => {
  request.addListener('end', () => {
    /*
     *  Serve files!
     */
    file.serve(request, response);
  }).resume();
});

fileServer.on('error', (err) => {
  processErrorExit(`${err}`);
});

fileServer.listen(SERVE_FILE_PORT);

log.info('Starting HTTP web server on port %d', SERVE_FILE_PORT);

// SSDP

adapter.addUSN('urn:schemas-upnp-org:service:VMC-3Axis:1');

adapter.on('advertise-alive', (headers) => {
  console.log(headers);
});

adapter.on('advertise-bye', (headers) => {
  console.log(headers);
});

adapter.on('error', (err) => {
  processErrorExit(`${err}`);
});

adapter.start();

// Exit

process.on('exit', () => {
  machine.close();
  fileServer.close();
  adapter.stop();
});

// Exports

module.exports = {
  machineDataGenerator,
  fileServer,
};<|MERGE_RESOLUTION|>--- conflicted
+++ resolved
@@ -59,13 +59,8 @@
  * simulation data from simple_scenario_1.txt.
  */
 function* machineDataGenerator() {
-<<<<<<< HEAD
-  const data = fs.readFileSync('./public/sample_test.txt').toString().split('\n');
-=======
-  const inputFile = './public/simple_scenario_1.txt';
+  const inputFile = './public/sample_test.txt';
   const data = fs.readFileSync(inputFile).toString().split('\n');
->>>>>>> a0944022
-
   yield* data[Symbol.iterator]();
 }
 
