--- conflicted
+++ resolved
@@ -1,7 +1,4 @@
-<<<<<<< HEAD
-const log = require('./config/logger');
-=======
-// const log         = require('./config/logger');
->>>>>>> 13d75a7d
+
+//const log = require('./config/logger');
 
 // module.exports = { };