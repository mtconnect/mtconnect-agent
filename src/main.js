--- conflicted
+++ resolved
@@ -107,38 +107,6 @@
   devices.insert({ address, port, uuid });
 }
 
-<<<<<<< HEAD
-/**
-  * addDevice() finds the address, port and UUID
-  *
-  * @param {Object} headers
-  *
-  * return ip
-  *
-  */
-function addDevice(headers) {
-  const headerData = JSON.stringify(headers, null, '  ');
-  const data = JSON.parse(headerData);
-  const location = data.LOCATION.split(':');
-  const found = devices.find({ address: location[0], port: location[1] });
-  const filePort = location[2];
-  const uuid = data.USN.split(':');
-  const uuidFound = common.duplicateUuidCheck(uuid[0], devices);
-
-  if ((found.length < 1) && (uuidFound.length < 1)) {
-    connectToDevice(location[0], location[1], uuid[0]); // (address, port, uuid)
-  }
-  return { ip: location[0], port: filePort };
-}
-
-/**
-  * getDeviceXML() connect to <device-ip>:8080//VMC-3Axis.xml and
-  * get the deviceSchema in XML format.
-  *
-  * @param {String} hostname
-  * @param {Number} portNumber - filePort
-  * returns null
-=======
 function getAdapterInfo(headers) {
   const headerData = JSON.stringify(headers, null, '  ');
   const data = JSON.parse(headerData);
@@ -155,16 +123,10 @@
   * @param {String} hostname
   * @param {Number} portNumber
   * @param {String} uuid
->>>>>>> 7dcf4c81
   *
   * returns null
   */
-<<<<<<< HEAD
-function getDeviceXML(hostname, portNumber) {
-  const options = {
-    hostname,
-    port: portNumber,
-=======
+
 function addDevice(hostname, portNumber, uuid) {
   const found = devices.find({ address: hostname, port: portNumber });
   const uuidFound = common.duplicateUuidCheck(uuid, devices);
@@ -189,7 +151,6 @@
   const options = {
     hostname,
     port: filePort,
->>>>>>> 7dcf4c81
     path: PATH_NAME,
   };
 
@@ -207,10 +168,7 @@
 
     res.on('end', () => {
       if (common.mtConnectValidate(data)) {
-<<<<<<< HEAD
-=======
         addDevice(hostname, portNumber, uuid);
->>>>>>> 7dcf4c81
         lokijs.updateSchemaCollection(data);
       } else {
         log.error('Error: MTConnect validation failed');
@@ -230,14 +188,15 @@
   }, DEVICE_SEARCH_INTERVAL);
 }
 
-<<<<<<< HEAD
 
 function defineAgent() {
   agent.on('response', (headers) => {
-    const result = addDevice(headers);
+    const result = getAdapterInfo(headers);
     const hostname = result.ip;
     const portNumber = result.port;
-    getDeviceXML(hostname, portNumber);
+    const filePort = result.filePort;
+    const uuid = result.uuid;
+    const obtainedXML = getDeviceXML(hostname, portNumber, filePort, uuid);
   });
 
   agent.on('error', (err) => {
@@ -331,108 +290,6 @@
   if (jsonData.length !== 0) {
     const completeJSON = jsonToXML.concatenateDeviceStreams(jsonData);
     jsonToXML.jsonToXML(JSON.stringify(completeJSON), res);
-=======
-function defineAgent() {
-  agent.on('response', (headers) => {
-    const result = getAdapterInfo(headers);
-    const hostname = result.ip;
-    const portNumber = result.port;
-    const filePort = result.filePort;
-    const uuid = result.uuid;
-    const obtainedXML = getDeviceXML(hostname, portNumber, filePort, uuid);
-  });
-
-  agent.on('error', (err) => {
-    common.processError(`${err}`, false);
-  });
-
-  searchDevices();
-}
-
-function checkValidity(from, countVal, res) {
-  // TODO change else if case, enable to handle multiple errors
-  const count = Number(countVal);
-  const fromVal = Number(from);
-  const sequence = dataStorage.getSequence();
-  const firstSequence = sequence.firstSequence;
-  const lastSequence = sequence.lastSequence;
-  const bufferSize = 1000; // TODO read from dataStorage.bufferSize;
-
-  // from < 0 - INVALID request error
-  if ((fromVal < 0) || (fromVal < firstSequence) || (fromVal > lastSequence) || isNaN(from)) {
-    const errorData = jsonToXML.createErrorResponse(instanceId, 'FROM', fromVal);
-    jsonToXML.jsonToXML(JSON.stringify(errorData), res);
-    return false;
-  } else if ((count === 0) || (!Number.isInteger(count)) || (count < 0) || (count > bufferSize)) {
-    const errorData = jsonToXML.createErrorResponse(instanceId, 'COUNT', count);
-    jsonToXML.jsonToXML(JSON.stringify(errorData), res);
-    return false;
-  }
-  return true;
-}
-
-function currentImplementation(res, sequenceId, path, uuidCollection) {
-  const jsonData = [];
-  let uuid;
-  let i = 0;
-  R.map((k) => {
-    uuid = k;
-    const latestSchema = lokijs.searchDeviceSchema(uuid);
-    const dataItemsArr = lokijs.getDataItem(uuid);
-    if ((dataItemsArr === null) || (latestSchema === null)) {
-      const errorData = jsonToXML.createErrorResponse(instanceId, 'NO_DEVICE', uuid);
-      jsonToXML.jsonToXML(JSON.stringify(errorData), res);
-    } else {
-      const dataItems = dataStorage.categoriseDataItem(latestSchema, dataItemsArr,
-      sequenceId, uuid, path);
-      if (dataItems === 'ERROR') {
-        const errorData = jsonToXML.createErrorResponse(instanceId, 'SEQUENCEID', sequenceId);
-        jsonToXML.jsonToXML(JSON.stringify(errorData), res);
-      } else {
-        jsonData[i++] = jsonToXML.updateJSON(latestSchema, dataItems, instanceId);
-      }
-    }
-    return jsonData; // eslint
-  }, uuidCollection);
-  if (jsonData.length !== 0) {
-    const completeJSON = jsonToXML.concatenateDeviceStreams(jsonData);
-    jsonToXML.jsonToXML(JSON.stringify(completeJSON), res);
-  }
-}
-
-
-function sampleImplementation(fromVal, count, res, path, uuidCollection) {
-  let from;
-  if (typeof(fromVal) !== Number) {
-    from = Number(fromVal);
-  } else {
-    from = fromVal;
-  }
-  const jsonData = [];
-  let uuidVal;
-  let i = 0;
-  R.map((k) => {
-    uuidVal = k;
-    const latestSchema = lokijs.searchDeviceSchema(uuidVal);
-    const dataItemsArr = lokijs.getDataItem(uuidVal);
-    if ((dataItemsArr === null) || (latestSchema === null)) {
-      const errorData = jsonToXML.createErrorResponse(instanceId, 'NO_DEVICE', uuidVal);
-      jsonToXML.jsonToXML(JSON.stringify(errorData), res);
-    } else {
-      const dataItems = dataStorage.categoriseDataItem(latestSchema, dataItemsArr,
-                        from, uuidVal, path, count);
-      if (dataItems === 'ERROR') {
-        const errorData = jsonToXML.createErrorResponse(instanceId, 'SEQUENCEID', from);
-        jsonToXML.jsonToXML(JSON.stringify(errorData), res);
-      } else {
-        jsonData[i++] = jsonToXML.updateJSON(latestSchema, dataItems, instanceId, 'SAMPLE');
-      }
-    }
-    return jsonData;
-  }, uuidCollection);
-  if (jsonData.length !== 0) {
-    const completeJSON = jsonToXML.concatenateDeviceStreams(jsonData);
-    jsonToXML.jsonToXML(JSON.stringify(completeJSON), res);
   }
   return;
 }
@@ -450,12 +307,10 @@
   if (jsonSchema.length !== 0) {
     const completeSchema = jsonToXML.concatenateDevices(jsonSchema);
     jsonToXML.jsonToXML(JSON.stringify(completeSchema), res);
->>>>>>> 7dcf4c81
   }
   return;
 }
 
-<<<<<<< HEAD
 function probeImplementation(res, uuidCollection) {
   const jsonSchema = [];
   let i = 0;
@@ -473,8 +328,6 @@
   return;
 }
 
-=======
->>>>>>> 7dcf4c81
 function handleCurrentReq(res, call, receivedPath, device, uuidCollection) {
   const reqPath = receivedPath;
   let sequenceId;
@@ -652,8 +505,5 @@
   startAgent,
   stopAgent,
   processSHDR,
-<<<<<<< HEAD
-=======
   getAdapterInfo,
->>>>>>> 7dcf4c81
 };