/**
  * Copyright 2016, System Insights, Inc.
  *
  * Licensed under the Apache License, Version 2.0 (the "License");
  * you may not use this file except in compliance with the License.
  * You may obtain a copy of the License at
  *
  *    http://www.apache.org/licenses/LICENSE-2.0
  *
  * Unless required by applicable law or agreed to in writing, software
  * distributed under the License is distributed on an "AS IS" BASIS,
  * WITHOUT WARRANTIES OR CONDITIONS OF ANY KIND, either express or implied.
  * See the License for the specific language governing permissions and
  * limitations under the License.
  */

// TODO Base filename should match the name of default export

// Imports - External

const Client = require('node-ssdp').Client; // Control Point
const Loki = require('lokijs');
const util = require('util');
const net = require('net');
const express = require('express');
const http = require('http');
const R = require('ramda');

// Imports - Internal

const lokijs = require('./lokijs');
const log = require('./config/logger');
const common = require('./common');
const dataStorage = require('./dataStorage');
const jsonToXML = require('./jsonToXML');
const config = require('./config/config');

// Instances

const agent = new Client();
const Db = new Loki('agent-loki.json');
const devices = Db.addCollection('devices');
const app = express();
const PING_INTERVAL = config.app.agent.pingInterval;
const DEVICE_SEARCH_INTERVAL = config.app.agent.deviceSearchInterval;
const AGENT_PORT = config.app.agent.agentPort;
const SERVE_FILE_PORT = config.app.agent.filePort;
const PATH_NAME = config.app.agent.path;

let uuid = null;
let insertedData;
let server;

// TODO Global list of active sockets

/**
  * findDevice() finds the address, port and UUID from the adapter data
  *
  * @param {Object} headers
  *
  * return uuid
  *
  */
function findDevice(headers) { // TODO: Rename this function
  const headerData = JSON.stringify(headers, null, '  ');
  const data = JSON.parse(headerData);
  const location = data.LOCATION.split(':');
  const found = devices.find({ address: location[0], port: location[1] });
  const uuidfound = data.USN.split(':');
  // TODO Maybe remove old entries and insert the latest
  if (found.length < 1) {
    devices.insert({ address: location[0], port: location[1] });
  }

  return uuidfound[0];
}

/**
  * getHTTP() connect to localhost:8080//sampledevice.xml and
  * get the deviceSchema in XML format.
  *
  * @param = null
  * returns null
  *
  */

function getHTTP() { // TODO: Rename this function
  const options = {
    hostname: 'localhost',
    port: SERVE_FILE_PORT,
    path: PATH_NAME,
  };

  // GET ip:8080/VMC-3Axis.xml
  http.get(options, (res) => {
    log.debug(`Got response: ${res.statusCode}`);
    res.resume();
    res.setEncoding('utf8');
    res.on('data', (chunk) => {
      lokijs.updateSchemaCollection(chunk);
    });
  }).on('error', (e) => {
    log.error(`Got error: ${e.message}`);
  });
}


/* ****************************** Agent ****************************** */

// Search for interested devices
function searchDevices() {
  setInterval(() => {
    agent.search('urn:schemas-mtconnect-org:service:VMC-3Axis:1');
  }, DEVICE_SEARCH_INTERVAL);
}

/**
  * TODO For each device in lokijs, create a socket and connect to it.
  * Is it better to maintain global list of active connections?
  */
function readDevices() {
  setInterval(() => {
    const activeDevices = devices.find({});

    log.debug('activeDevices:');
    log.debug(util.inspect(activeDevices));

    activeDevices.forEach((d) => {
      const client = new net.Socket(); // SHOULD client to be changed to Client.

      client.connect(d.port, d.address, () => {
        log.debug('Connected.');
      });

      client.on('data', (data) => {
        log.debug(`Received:  ${data}`);
        log.debug(data.toString());
        const dataString = String(data).split('\r'); // For Windows
        insertedData = R.pipe(common.inputParsing, lokijs.dataCollectionUpdate);
        insertedData(dataString[0]);
      });

      client.on('error', (err) => { // ECONNREFUSED, remove device
        if (err.errno === 'ECONNREFUSED') {
          const found = devices.find({ address: err.address, port: err.port });

          if (found.length > 0) {
            devices.remove(found);
          }
        }
      });

      client.on('close', () => {
        log.debug('Connection closed');
      });
    });
  }, PING_INTERVAL);
}

function defineAgent() {
  agent.on('response', (headers) => {
    const foundDevice = findDevice(headers);
    uuid = foundDevice;
    getHTTP();
  });

  agent.on('error', (err) => {
    common.processError(`${err}`, false);
  });

<<<<<<< HEAD
function currentImplementation(res, sequenceId) {
  const latestSchema = lokijs.searchDeviceSchema(uuid);
  const dataItemsArr = lokijs.getDataItem(uuid);
=======
  searchDevices();
  readDevices();
}
>>>>>>> 6efb368b

function defineAgentServer() {
  app.get('/current', (req, res) => {
    const sequenceId = req._parsedUrl.path.split('at')[1];
    const latestSchema = lokijs.searchDeviceSchema(uuid);
    const dataItemsArr = lokijs.getDataItem(uuid);

<<<<<<< HEAD
    if (dataItems === 'ERROR') {
      const errorData = jsonToXML.createErrorResponse('SEQUENCEID', sequenceId);
=======
    if ((dataItemsArr === null) || (latestSchema === null)) {
      const errorData = jsonToXML.createErrorResponse('NO_DEVICE', uuid);
>>>>>>> 6efb368b
      jsonToXML.jsonToXML(JSON.stringify(errorData), res);
    } else {
      const dataItems = dataStorage.categoriseDataItem(latestSchema, dataItemsArr, sequenceId, uuid);

      if ((dataItems === 'ERROR') || (sequenceId < 0)) {
        const errorData = jsonToXML.createErrorResponse('SEQUENCEID', sequenceId);
        jsonToXML.jsonToXML(JSON.stringify(errorData), res);
      } else {
        const jsonData = jsonToXML.updateJSON(latestSchema, dataItems);
        jsonToXML.jsonToXML(JSON.stringify(jsonData), res);
      }
    }
<<<<<<< HEAD
  }
  return;
}

function sampleImplementation(uuidVal, from, count, res) {
  console.log('From&COUNT', from, count);
  if (Number(count) === 0) {
    // TODO: change the error - Invalid request
    const errorData = jsonToXML.createErrorResponse('SEQUENCEID', count);
    jsonToXML.jsonToXML(JSON.stringify(errorData), res);
    return;
  }
  const latestSchema = lokijs.searchDeviceSchema(uuidVal);
  const dataItemsArr = lokijs.getDataItem(uuidVal);

  if ((dataItemsArr === null) || (latestSchema === null)) {
    const errorData = jsonToXML.createErrorResponse('NO_DEVICE', uuidVal);
    jsonToXML.jsonToXML(JSON.stringify(errorData), res);
  } else {
    const dataItems = dataStorage.categoriseDataItem(latestSchema, dataItemsArr,
                      from, uuidVal, count);
    if (dataItems === 'ERROR') {
      const errorData = jsonToXML.createErrorResponse('SEQUENCEID', from);
      jsonToXML.jsonToXML(JSON.stringify(errorData), res);
    } else {
      const jsonData = jsonToXML.updateJSON(latestSchema, dataItems, 'SAMPLE');
      jsonToXML.jsonToXML(JSON.stringify(jsonData), res);
    }
  }
  return;
}

app.get('/current', (req, res) => {
  const sequenceId = req._parsedUrl.path.split('at')[1];
  currentImplementation(res, sequenceId);
});
=======
  });
>>>>>>> 6efb368b


  app.get('/probe', (req, res) => {
    const latestSchema = lokijs.searchDeviceSchema(uuid);
    const jsonSchema = lokijs.probeResponse(latestSchema);
    jsonToXML.jsonToXML(JSON.stringify(jsonSchema), res);
  });
}

function startAgent() {
  defineAgent();
  defineAgentServer();
  startAgentServer();
}

function startAgentServer() {
  server = app.listen(AGENT_PORT, () => {
    log.debug('app listening on port %d', AGENT_PORT);
  });
}

<<<<<<< HEAD
app.get('/sample', (req, res) => {
  const reqPath = req._parsedUrl.path;
  let from;
  let count = 100;//default
  // let path;

  if (reqPath.includes('from=')) {
    const fromIndex = reqPath.search('from=');
    const countIndex = reqPath.search('&count=');
    from = reqPath.substring(fromIndex + 5, countIndex);
    count = reqPath.slice(countIndex + 7, reqPath.length);
    sampleImplementation(uuid, from, count, res);
  }
  if (reqPath.includes('path=')) {
    // console.log('in path');
    // const pathIndex = reqPath.search('path=');
  }
  if ((!(reqPath.includes('from=')) && !(reqPath.includes('path=')))) {
    const sequence = dataStorage.getSequence();
    from = sequence.firstSequence;
    sampleImplementation(uuid, from, count, res)
  }
});


app.listen(AGENT_PORT, () => {
  log.debug('app listening in port 7000');
});
=======
function stopAgent() {
  server.close();
}
>>>>>>> 6efb368b

module.exports = {
  app,
  startAgent,
  stopAgent,
};<|MERGE_RESOLUTION|>--- conflicted
+++ resolved
@@ -168,42 +168,27 @@
     common.processError(`${err}`, false);
   });
 
-<<<<<<< HEAD
+  searchDevices();
+  readDevices();
+}
+
 function currentImplementation(res, sequenceId) {
   const latestSchema = lokijs.searchDeviceSchema(uuid);
   const dataItemsArr = lokijs.getDataItem(uuid);
-=======
-  searchDevices();
-  readDevices();
-}
->>>>>>> 6efb368b
-
-function defineAgentServer() {
-  app.get('/current', (req, res) => {
-    const sequenceId = req._parsedUrl.path.split('at')[1];
-    const latestSchema = lokijs.searchDeviceSchema(uuid);
-    const dataItemsArr = lokijs.getDataItem(uuid);
-
-<<<<<<< HEAD
+
+  if ((dataItemsArr === null) || (latestSchema === null)) {
+    const errorData = jsonToXML.createErrorResponse('NO_DEVICE', uuid);
+    jsonToXML.jsonToXML(JSON.stringify(errorData), res);
+  } else {
+    const dataItems = dataStorage.categoriseDataItem(latestSchema, dataItemsArr, sequenceId, uuid);
+
     if (dataItems === 'ERROR') {
       const errorData = jsonToXML.createErrorResponse('SEQUENCEID', sequenceId);
-=======
-    if ((dataItemsArr === null) || (latestSchema === null)) {
-      const errorData = jsonToXML.createErrorResponse('NO_DEVICE', uuid);
->>>>>>> 6efb368b
       jsonToXML.jsonToXML(JSON.stringify(errorData), res);
     } else {
-      const dataItems = dataStorage.categoriseDataItem(latestSchema, dataItemsArr, sequenceId, uuid);
-
-      if ((dataItems === 'ERROR') || (sequenceId < 0)) {
-        const errorData = jsonToXML.createErrorResponse('SEQUENCEID', sequenceId);
-        jsonToXML.jsonToXML(JSON.stringify(errorData), res);
-      } else {
-        const jsonData = jsonToXML.updateJSON(latestSchema, dataItems);
-        jsonToXML.jsonToXML(JSON.stringify(jsonData), res);
-      }
-    }
-<<<<<<< HEAD
+      const jsonData = jsonToXML.updateJSON(latestSchema, dataItems);
+      jsonToXML.jsonToXML(JSON.stringify(jsonData), res);
+    }
   }
   return;
 }
@@ -236,20 +221,41 @@
   return;
 }
 
-app.get('/current', (req, res) => {
-  const sequenceId = req._parsedUrl.path.split('at')[1];
-  currentImplementation(res, sequenceId);
-});
-=======
-  });
->>>>>>> 6efb368b
-
+function defineAgentServer() {
+  app.get('/current', (req, res) => {
+    const sequenceId = req._parsedUrl.path.split('at')[1];
+    currentImplementation(res, sequenceId);
+  });
 
   app.get('/probe', (req, res) => {
     const latestSchema = lokijs.searchDeviceSchema(uuid);
     const jsonSchema = lokijs.probeResponse(latestSchema);
     jsonToXML.jsonToXML(JSON.stringify(jsonSchema), res);
   });
+
+  app.get('/sample', (req, res) => {
+    const reqPath = req._parsedUrl.path;
+    let from;
+    let count = 100;//default
+    // let path;
+
+    if (reqPath.includes('from=')) {
+      const fromIndex = reqPath.search('from=');
+      const countIndex = reqPath.search('&count=');
+      from = reqPath.substring(fromIndex + 5, countIndex);
+      count = reqPath.slice(countIndex + 7, reqPath.length);
+      sampleImplementation(uuid, from, count, res);
+    }
+    if (reqPath.includes('path=')) {
+      // console.log('in path');
+      // const pathIndex = reqPath.search('path=');
+    }
+    if ((!(reqPath.includes('from=')) && !(reqPath.includes('path=')))) {
+      const sequence = dataStorage.getSequence();
+      from = sequence.firstSequence;
+      sampleImplementation(uuid, from, count, res)
+    }
+  });
 }
 
 function startAgent() {
@@ -264,40 +270,9 @@
   });
 }
 
-<<<<<<< HEAD
-app.get('/sample', (req, res) => {
-  const reqPath = req._parsedUrl.path;
-  let from;
-  let count = 100;//default
-  // let path;
-
-  if (reqPath.includes('from=')) {
-    const fromIndex = reqPath.search('from=');
-    const countIndex = reqPath.search('&count=');
-    from = reqPath.substring(fromIndex + 5, countIndex);
-    count = reqPath.slice(countIndex + 7, reqPath.length);
-    sampleImplementation(uuid, from, count, res);
-  }
-  if (reqPath.includes('path=')) {
-    // console.log('in path');
-    // const pathIndex = reqPath.search('path=');
-  }
-  if ((!(reqPath.includes('from=')) && !(reqPath.includes('path=')))) {
-    const sequence = dataStorage.getSequence();
-    from = sequence.firstSequence;
-    sampleImplementation(uuid, from, count, res)
-  }
-});
-
-
-app.listen(AGENT_PORT, () => {
-  log.debug('app listening in port 7000');
-});
-=======
 function stopAgent() {
   server.close();
 }
->>>>>>> 6efb368b
 
 module.exports = {
   app,
