// TODO Base filename should match the name of default export
const log    = require('./config/logger');
const init   = require('./init');
const shdrcollection = require('./shdrcollection');
const xmltojson = require('./xmltojson');
const egress = require('./egress');
//const lokijs = require('./lokijs');
const Client = require('node-ssdp').Client // Control Point
const Loki   = require('lokijs');
const util   = require('util');
const net    = require('net');
const fs = require('fs');
const express = require('express');
const http = require('http');

<<<<<<< HEAD
//var xml = fs.readFileSync('../svc-agent-reader/test/checkfiles/Devices2di.xml','utf8');
// var jsonobj = xmltojson.xmltojson(xml);
// var xmlschema = xmltojson.insertschematoDB(jsonobj);

var agent = new Client();
var numberofds = 0;
var db = new loki('agent-loki.json');
var devices = db.addCollection('devices');
var jsonobj;
var xmlschema;
=======
var xml = fs.readFileSync('./test/checkfiles/Devices2di.xml','utf8');
var jsonobj = xmltojson.xmltojson(xml);
var xmlschema = xmltojson.insertschematoDB(jsonobj);

const agent = new Client();

const db = new Loki('agent-loki.json');
const devices = db.addCollection('devices');
>>>>>>> 13d75a7d

var inserteddata;
// TODO Global list of active sockets

<<<<<<< HEAD
agent.on('response', function inResponse(headers, code, rinfo) {
  // TODO Handle CACHE-CONTROL

  var headerData = JSON.stringify(headers, null, '  ');
  var data = JSON.parse(headerData);
  var location = data['LOCATION'].split(':');

  var found = devices.find( {'address': location[0], 'port': location[1]} );
  var insert = (found == false) ? devices.insert( { 'address' : location[0], 'port' : location[1] } ) : false ;

  var options ={
    hostname: 'localhost',
    port: 8080,
    path: '/sampledevice.xml',

  }
  //GET ip:8080/VMC-3Axis.xml
  http.get(options, (res) => {
   console.log(`Got response: ${res.statusCode}`);
   res.resume();
   res.setEncoding('utf8');
   res.on('data', (chunk) => {
     jsonobj = xmltojson.xmltojson(chunk);
     //if (numberofds == 0){
       xmlschema = xmltojson.insertschematoDB(jsonobj);
     //}else{

     //}
    //console.log(util.inspect(xmlschema, false, null))


   });
  }).on('error', (e) => {
   console.log(`Got error: ${e.message}`);
  });
=======
agent.on('response', (headers) => {
  // TODO Handle CACHE-CONTROL

  const headerData = JSON.stringify(headers, null, '  ');
  const data = JSON.parse(headerData);
  const location = data.LOCATION.split(':');

  const found = devices.find({ address: location[0], port: location[1] });

  // TODO Maybe remove old entries and insert the latest
  if (found.length < 1) {
    devices.insert({ address: location[0], port: location[1] });
  }
>>>>>>> 13d75a7d
});
// Search for interested devices
setInterval(() => {
  agent.search('urn:schemas-upnp-org:service:VMC-3Axis:1');
}, 10000);

// TODO For each device in lokijs, create a socket and connect to it.
// Search for interested devices
setInterval(() => {
  const activeDevices = devices.find({});

  log.debug('activeDevices:');
  log.debug(util.inspect(activeDevices));

  activeDevices.forEach((d) => {
    const client = new net.Socket();

        client.connect(d.port, d.address, () => {
            console.log('Connected.');
        });

        client.on('data', function(data) {
            console.log('Received: ' + data);
            var shdr = shdrcollection.shdrParsing(String(data));
            inserteddata = shdrcollection.dataCollectionUpdate(shdr);
         });

        client.on('close', () => {
	      console.log('Connection closed');
        });
    });
}, 30000);

setTimeout( () => {
  var app = express();
<<<<<<< HEAD
  var xml = fs.readFileSync('../svc-agent-reader/test/checkfiles/Devices2di.xml','utf8');
=======

  var xml = fs.readFileSync('./test/checkfiles/Devices2di.xml','utf8');
>>>>>>> 13d75a7d
  var jsonobj = xmltojson.xmltojson(xml);
  var xmlschema = xmltojson.insertschematoDB(jsonobj);

  app.get('/current', function(req, res) {
    var name = xmlschema.data[0].device.$.name;
<<<<<<< HEAD
    var jsondata = egress.searchDeviceSchema(name, xmlschema,shdrcollection.shdrmap);
    var json2xml = egress.jsontoxml(JSON.stringify(jsondata), '../svc-agent-reader/test/checkfiles/result.xml');
=======
    var jsondata = egress.searchdeviceschema(name, xmlschema,shdrcollection.shdr);
    var json2xml = egress.jsontoxml(JSON.stringify(jsondata), './test/checkfiles/result.xml');
>>>>>>> 13d75a7d
    var currentxml = fs.readFileSync(json2xml, 'utf8');
    res.writeHead(200, { 'Content-Type': 'text/plain',
                              'Trailer': 'Content-MD5' });
    res.write(currentxml);
    res.addTrailers({'Content-MD5': '7895bf4b8828b55ceaf47747b4bca667'});
    res.end();
  });

  app.listen(7000, () => {
    console.log('app listening in port 7000');
  });

<<<<<<< HEAD
}, 70000);
=======
},50000);

>>>>>>> 13d75a7d
module.exports = {
  inserteddata,
};<|MERGE_RESOLUTION|>--- conflicted
+++ resolved
@@ -4,7 +4,6 @@
 const shdrcollection = require('./shdrcollection');
 const xmltojson = require('./xmltojson');
 const egress = require('./egress');
-//const lokijs = require('./lokijs');
 const Client = require('node-ssdp').Client // Control Point
 const Loki   = require('lokijs');
 const util   = require('util');
@@ -13,48 +12,38 @@
 const express = require('express');
 const http = require('http');
 
-<<<<<<< HEAD
-//var xml = fs.readFileSync('../svc-agent-reader/test/checkfiles/Devices2di.xml','utf8');
+// var xml = fs.readFileSync('./test/checkfiles/Devices2di.xml','utf8');
 // var jsonobj = xmltojson.xmltojson(xml);
 // var xmlschema = xmltojson.insertschematoDB(jsonobj);
-
-var agent = new Client();
-var numberofds = 0;
-var db = new loki('agent-loki.json');
-var devices = db.addCollection('devices');
 var jsonobj;
 var xmlschema;
-=======
-var xml = fs.readFileSync('./test/checkfiles/Devices2di.xml','utf8');
-var jsonobj = xmltojson.xmltojson(xml);
-var xmlschema = xmltojson.insertschematoDB(jsonobj);
+var numberofds = 0;
 
 const agent = new Client();
-
 const db = new Loki('agent-loki.json');
 const devices = db.addCollection('devices');
->>>>>>> 13d75a7d
 
 var inserteddata;
 // TODO Global list of active sockets
-
-<<<<<<< HEAD
 agent.on('response', function inResponse(headers, code, rinfo) {
   // TODO Handle CACHE-CONTROL
 
   var headerData = JSON.stringify(headers, null, '  ');
   var data = JSON.parse(headerData);
   var location = data['LOCATION'].split(':');
+  var found = devices.find( {'address': location[0], 'port': location[1]} );
 
-  var found = devices.find( {'address': location[0], 'port': location[1]} );
-  var insert = (found == false) ? devices.insert( { 'address' : location[0], 'port' : location[1] } ) : false ;
-
+  // TODO Maybe remove old entries and insert the latest
+  if (found.length < 1) {
+    devices.insert({ address: location[0], port: location[1] });
+  }
   var options ={
     hostname: 'localhost',
     port: 8080,
     path: '/sampledevice.xml',
 
   }
+
   //GET ip:8080/VMC-3Axis.xml
   http.get(options, (res) => {
    console.log(`Got response: ${res.statusCode}`);
@@ -68,27 +57,10 @@
 
      //}
     //console.log(util.inspect(xmlschema, false, null))
-
-
-   });
+    });
   }).on('error', (e) => {
    console.log(`Got error: ${e.message}`);
   });
-=======
-agent.on('response', (headers) => {
-  // TODO Handle CACHE-CONTROL
-
-  const headerData = JSON.stringify(headers, null, '  ');
-  const data = JSON.parse(headerData);
-  const location = data.LOCATION.split(':');
-
-  const found = devices.find({ address: location[0], port: location[1] });
-
-  // TODO Maybe remove old entries and insert the latest
-  if (found.length < 1) {
-    devices.insert({ address: location[0], port: location[1] });
-  }
->>>>>>> 13d75a7d
 });
 // Search for interested devices
 setInterval(() => {
@@ -124,24 +96,14 @@
 
 setTimeout( () => {
   var app = express();
-<<<<<<< HEAD
-  var xml = fs.readFileSync('../svc-agent-reader/test/checkfiles/Devices2di.xml','utf8');
-=======
-
   var xml = fs.readFileSync('./test/checkfiles/Devices2di.xml','utf8');
->>>>>>> 13d75a7d
   var jsonobj = xmltojson.xmltojson(xml);
   var xmlschema = xmltojson.insertschematoDB(jsonobj);
 
   app.get('/current', function(req, res) {
     var name = xmlschema.data[0].device.$.name;
-<<<<<<< HEAD
-    var jsondata = egress.searchDeviceSchema(name, xmlschema,shdrcollection.shdrmap);
-    var json2xml = egress.jsontoxml(JSON.stringify(jsondata), '../svc-agent-reader/test/checkfiles/result.xml');
-=======
     var jsondata = egress.searchdeviceschema(name, xmlschema,shdrcollection.shdr);
     var json2xml = egress.jsontoxml(JSON.stringify(jsondata), './test/checkfiles/result.xml');
->>>>>>> 13d75a7d
     var currentxml = fs.readFileSync(json2xml, 'utf8');
     res.writeHead(200, { 'Content-Type': 'text/plain',
                               'Trailer': 'Content-MD5' });
@@ -153,13 +115,8 @@
   app.listen(7000, () => {
     console.log('app listening in port 7000');
   });
-
-<<<<<<< HEAD
-}, 70000);
-=======
 },50000);
 
->>>>>>> 13d75a7d
 module.exports = {
   inserteddata,
 };