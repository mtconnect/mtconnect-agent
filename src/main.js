/**
  * Copyright 2016, System Insights, Inc.
  *
  * Licensed under the Apache License, Version 2.0 (the "License");
  * you may not use this file except in compliance with the License.
  * You may obtain a copy of the License at
  *
  *    http://www.apache.org/licenses/LICENSE-2.0
  *
  * Unless required by applicable law or agreed to in writing, software
  * distributed under the License is distributed on an "AS IS" BASIS,
  * WITHOUT WARRANTIES OR CONDITIONS OF ANY KIND, either express or implied.
  * See the License for the specific language governing permissions and
  * limitations under the License.
  */

// TODO Base filename should match the name of default export

// Imports - External

const Client = require('node-ssdp').Client; // Control Point
const Loki = require('lokijs');
const util = require('util');
const net = require('net');
const express = require('express');
const http = require('http');
const R = require('ramda');

// Imports - Internal

const lokijs = require('./lokijs');
const log = require('./config/logger');
const common = require('./common');
const dataStorage = require('./dataStorage');
const jsonToXML = require('./jsonToXML');
const config = require('./config/config');

// Instances

const agent = new Client();
const Db = new Loki('agent-loki.json');
const devices = Db.addCollection('devices');
const app = express();
const PING_INTERVAL = config.app.agent.pingInterval;
const DEVICE_SEARCH_INTERVAL = config.app.agent.deviceSearchInterval;
const AGENT_PORT = config.app.agent.agentPort;
const SERVE_FILE_PORT = config.app.agent.filePort;
const PATH_NAME = config.app.agent.path;

let uuid = null;
let insertedData;
let server;

/**
  * addDevice() finds the address, port and UUID
  *
  * @param {Object} headers
  *
  * return uuid
  *
  */
function addDevice(headers) {
  const headerData = JSON.stringify(headers, null, '  ');
  const data = JSON.parse(headerData);
  const location = data.LOCATION.split(':');
  const found = devices.find({ address: location[0], port: location[1] });
  const uuidfound = data.USN.split(':');

  if (found.length < 1) {
    connectToDevice(location[0], location[1]); // (address, port)
  }

  return uuidfound[0];
}

/**
  * connectToDevice() create socket connection to device
  *
  * @param {Object} address
  * @param {Object} port
  *
  * return uuid
  *
  */
function connectToDevice(address, port) {
  const c = new net.Socket();

  c.connect(port, address, () => {
    log.debug('Connected.');
  });

  c.on('data', (data) => {
    log.debug(`Received:  ${data}`);
    log.debug(data.toString());
    const dataString = String(data).split('\r'); // For Windows
    insertedData = R.pipe(common.inputParsing, lokijs.dataCollectionUpdate);
    insertedData(dataString[0]);
  });

  c.on('error', (err) => { // Remove device
    if (err.errno === 'ECONNREFUSED') {
      const found = devices.find({ address: err.address, port: err.port });

      if (found.length > 0) { devices.remove(found); }
    }
  });

  c.on('close', () => {
    const found = devices.find({ address: address, port: port });

    if (found.length > 0) { devices.remove(found); }
    log.debug('Connection closed');
  });

  devices.insert({ address: address, port: port });
}

/**
  * getDeviceXML() connect to <device-ip>:8080//sampledevice.xml and
  * get the deviceSchema in XML format.
  *
  * @param = null
  * returns null
  *
  */
function getDeviceXML() {
  const options = {
    hostname: 'localhost', // TODO: Change to use devices' IP address
    port: SERVE_FILE_PORT,
    path: PATH_NAME,
  };

  // GET ip:8080/VMC-3Axis.xml
  http.get(options, (res) => {
    log.debug(`Got response: ${res.statusCode}`);
    res.resume();
    res.setEncoding('utf8');
    res.on('data', (chunk) => {
      lokijs.updateSchemaCollection(chunk);
    });
  }).on('error', (e) => {
    log.error(`Got error: ${e.message}`);
  });
}


/* ****************************** Agent ****************************** */

// Search for interested devices
function searchDevices() {
  setInterval(() => {
    agent.search('urn:schemas-mtconnect-org:service:VMC-3Axis:1');
  }, DEVICE_SEARCH_INTERVAL);
}

function defineAgent() {
  agent.on('response', (headers) => {
    const foundDevice = addDevice(headers);
    uuid = foundDevice;
    getDeviceXML();
  });

  agent.on('error', (err) => {
    common.processError(`${err}`, false);
  });

  searchDevices();
}

function currentImplementation(res, sequenceId) {
  const latestSchema = lokijs.searchDeviceSchema(uuid); // TODO: uuid cannot be global.
  const dataItemsArr = lokijs.getDataItem(uuid);

  if ((dataItemsArr === null) || (latestSchema === null)) {
    const errorData = jsonToXML.createErrorResponse('NO_DEVICE', uuid);
    jsonToXML.jsonToXML(JSON.stringify(errorData), res);
  } else {
    const dataItems = dataStorage.categoriseDataItem(latestSchema, dataItemsArr, sequenceId, uuid);

    if (dataItems === 'ERROR') {
      const errorData = jsonToXML.createErrorResponse('SEQUENCEID', sequenceId);
      jsonToXML.jsonToXML(JSON.stringify(errorData), res);
    } else {
      const jsonData = jsonToXML.updateJSON(latestSchema, dataItems);
      jsonToXML.jsonToXML(JSON.stringify(jsonData), res);
    }
  }
  return;
}

function sampleImplementation(uuidVal, from, count, res, path) {
  console.log('From&COUNT', from, count);
  console.log('path', path)
  const countVal = Number(count);
  const bufferSize = 1000; //dataStorage.bufferSize;

  // count error cases
  if ((countVal === 0) || (!Number.isInteger(countVal)) || (countVal < 0) || (countVal > bufferSize)) {
    const errorData = jsonToXML.createErrorResponse('COUNT', countVal);
    jsonToXML.jsonToXML(JSON.stringify(errorData), res);
    return;
  }

  const latestSchema = lokijs.searchDeviceSchema(uuidVal);
  const dataItemsArr = lokijs.getDataItem(uuidVal);

  if ((dataItemsArr === null) || (latestSchema === null)) {
    const errorData = jsonToXML.createErrorResponse('NO_DEVICE', uuidVal);
    jsonToXML.jsonToXML(JSON.stringify(errorData), res);
  } else {
    const dataItems = dataStorage.categoriseDataItem(latestSchema, dataItemsArr,
                      from, uuidVal, count);

    if (dataItems === 'ERROR') {
      const errorData = jsonToXML.createErrorResponse('SEQUENCEID', from);
      jsonToXML.jsonToXML(JSON.stringify(errorData), res);
    } else {
      const jsonData = jsonToXML.updateJSON(latestSchema, dataItems, 'SAMPLE');
      jsonToXML.jsonToXML(JSON.stringify(jsonData), res);
    }
  }
  return;
}

function defineAgentServer() {
<<<<<<< HEAD
=======

>>>>>>> bc4096f5
  app.get('/current', (req, res) => {
    const sequenceId = req._parsedUrl.path.split('at')[1];
    currentImplementation(res, sequenceId);
  });

  app.get('/probe', (req, res) => {
    const latestSchema = lokijs.searchDeviceSchema(uuid);
    const jsonSchema = lokijs.probeResponse(latestSchema);
    jsonToXML.jsonToXML(JSON.stringify(jsonSchema), res);
  });

  app.get('/sample', (req, res) => {
    const reqPath = req._parsedUrl.path;
    let from;
    let count = 100; // default TODO: config file
    let path;

    if (reqPath.includes('from=')) {
      const fromIndex = reqPath.search('from=');
      const countIndex = reqPath.search('&count=');
      from = reqPath.substring(fromIndex + 5, countIndex);
      count = reqPath.slice(countIndex + 7, reqPath.length);
    }
    if (reqPath.includes('path=')) {
      const pathStartIndex = reqPath.search('path=');
      const pathEndIndex = reqPath.search('&');
      if (pathEndIndex === -1) {
        path = reqPath.substring(pathStartIndex + 5, reqPath.length);
      } else {
        path = reqPath.substring(pathStartIndex + 5, pathEndIndex)
      }
    }
    if ((!(reqPath.includes('from=')) && !(reqPath.includes('path=')))) {
      console.log('/sample');
      const sequence = dataStorage.getSequence();
      from = sequence.firstSequence;
    }
    sampleImplementation(uuid, from, count, res, path);
  });
}

function startAgent() {
  defineAgent();
  defineAgentServer();
  startAgentServer();
}

function startAgentServer() {
  server = app.listen(AGENT_PORT, () => {
    log.debug('app listening on port %d', AGENT_PORT);
  });
}

function stopAgent() {
  server.close();
}

module.exports = {
  app,
  startAgent,
  stopAgent,
};<|MERGE_RESOLUTION|>--- conflicted
+++ resolved
@@ -223,10 +223,6 @@
 }
 
 function defineAgentServer() {
-<<<<<<< HEAD
-=======
-
->>>>>>> bc4096f5
   app.get('/current', (req, res) => {
     const sequenceId = req._parsedUrl.path.split('at')[1];
     currentImplementation(res, sequenceId);
