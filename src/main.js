--- conflicted
+++ resolved
@@ -15,20 +15,6 @@
  */
 
 // TODO Base filename should match the name of default export
-<<<<<<< HEAD
-const log    = require('./config/logger');
-const init   = require('./init');
-const shdrcollection = require('./shdrcollection');
-const xmltojson = require('./xmltojson');
-const egress = require('./egress');
-const Client = require('node-ssdp').Client // Control Point
-const Loki   = require('lokijs');
-const util   = require('util');
-const net    = require('net');
-const fs = require('fs');
-const express = require('express');
-const http = require('http');
-=======
 
 // Imports - External
 
@@ -36,15 +22,19 @@
 const Loki = require('lokijs');
 const util = require('util');
 const net = require('net');
+const fs = require('fs');
+const express = require('express');
+const http = require('http');
 
 // Imports - Internal
 
 const log = require('./config/logger');
 const common = require('./common');
+const shdrcollection = require('./shdrcollection');
+const xmltojson = require('./xmltojson');
+const egress = require('./egress');
 
 // Instances
-
->>>>>>> 7c31b52f
 const agent = new Client();
 const db = new Loki('agent-loki.json');
 const devices = db.addCollection('devices');
@@ -55,13 +45,9 @@
 var inserteddata;
 // TODO Global list of active sockets
 
-<<<<<<< HEAD
-agent.on('response', function inResponse(headers, code, rinfo) {
-=======
 // Agent
 
 agent.on('response', (headers) => {
->>>>>>> 7c31b52f
   // TODO Handle CACHE-CONTROL
   const headerData = JSON.stringify(headers, null, '  ');
   const data = JSON.parse(headerData);
@@ -73,7 +59,6 @@
     devices.insert({ address: location[0], port: location[1] });
   }
 
-<<<<<<< HEAD
   var options ={
     hostname: 'localhost',
     port: 8080,
@@ -86,21 +71,19 @@
    res.resume();
    res.setEncoding('utf8');
    res.on('data', (chunk) => {
-     jsonobj = xmltojson.xmltojson(chunk);
+       jsonobj = xmltojson.xmltojson(chunk);
     //TODO check the device datacollection for same uuid and insert schema to collection only if not present
        xmlschema = xmltojson.insertschematoDB(jsonobj);
-
    });
   }).on('error', (e) => {
    console.log(`Got error: ${e.message}`);
   });
 });
-=======
+
 agent.on('error', (err) => {
   common.processErrorExit(`${err}`, false);
 });
 
->>>>>>> 7c31b52f
 // Search for interested devices
 setInterval(() => {
   agent.search('urn:schemas-upnp-org:service:VMC-3Axis:1');
