--- conflicted
+++ resolved
@@ -69,12 +69,8 @@
   if (found.length < 1) {
     connectToDevice(location[0], location[1], uuidfound[0]); // (address, port, uuid)
   }
-<<<<<<< HEAD
-  return location[0];
-=======
 
   return { ip: location[0], port: filePort };
->>>>>>> 5ceec2ed
 }
 
 /**
@@ -123,21 +119,15 @@
   * getDeviceXML() connect to <device-ip>:8080//sampledevice.xml and
   * get the deviceSchema in XML format.
   *
-  * @param = null
+  * @param {String} hostname
+  * @param {Number} portNumber - filePort
   * returns null
   *
   */
-<<<<<<< HEAD
-function getDeviceXML(ip) {
-  const options = {
-    hostname: ip,
-    port: SERVE_FILE_PORT,
-=======
 function getDeviceXML(hostname, portNumber) {
   const options = {
     hostname: hostname,
     port: portNumber,
->>>>>>> 5ceec2ed
     path: PATH_NAME,
   };
 
@@ -166,16 +156,11 @@
 
 function defineAgent() {
   agent.on('response', (headers) => {
-<<<<<<< HEAD
-    const ip = addDevice(headers);
-    getDeviceXML(ip);
-=======
     const result = addDevice(headers);
     const hostname = result['ip'];
     const portNumber = result['port'];
 
     getDeviceXML(hostname, portNumber);
->>>>>>> 5ceec2ed
   });
 
   agent.on('error', (err) => {
