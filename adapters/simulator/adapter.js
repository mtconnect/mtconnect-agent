--- conflicted
+++ resolved
@@ -6,15 +6,11 @@
 
 const log = require('../../src/config/logger')
 const ip = require('ip').address()
-<<<<<<< HEAD
-const { uuid, urn, filePort, machinePort } = require('./config/config')
-=======
-const { uuid, urn, machinePort, filePort } = require('./config/config')
->>>>>>> acf0ca08
+const { uuid, urn, filePort } = require('./config/config')
 const { Server } = require('node-ssdp')
 
 const ssdpOptions = {
-  location: `${ip}:${machinePort}:${filePort}`,
+  location: `${ip}:${filePort}`,
   udn: uuid,
   adInterval: 10000,
   allowWildcards: true
