{
  "name": "svc-agent",
  "version": "0.0.1",
  "private": true,
  "author": "System Insights",
  "homepage": "https://github.com/systeminsights/svc-agent",
  "description": "Node.js Agent implementation",
  "license": "Apache-2.0",
  "repository": {
    "type": "git",
    "url": "git://github.com/systeminsights/svc-agent.git"
  },
  "engines": {
    "node": ">=4.1.2"
  },
  "scripts": {
    "simulator": "DEBUG=node-ssdp* node simulator.js",
    "agent": "node server.js",
    "eslint": "eslint ."
  },
  "dependencies": {
    "collections": "^3.0.0",
    "expect.js": "^0.3.1",
    "express": "^4.13.4",
    "ip": "1.1.3",
    "lokijs": "^1.3.16",
    "node-ssdp": "2.7.1",
    "node-static": "0.7.7",
    "ramda": "0.18.0",
    "xml2js": "0.4.16"
  },
  "devDependencies": {
    "bunyan": "1.5.1",
    "chai": "^3.5.0",
    "commonmark": "^0.25.1",
    "eslint": "^2.11.0",
    "eslint-config-airbnb": "^9.0.1",
    "eslint-plugin-import": "^1.8.1",
    "eslint-plugin-jsx-a11y": "^1.2.2",
    "eslint-plugin-react": "^5.1.1",
<<<<<<< HEAD
    "litpro": "^0.12.1",
    "mocha": "2.5.3"
=======
    "jshint-stylish": "^2.2.0",
    "litpro": "^0.12.1"
>>>>>>> a0944022
  }
}<|MERGE_RESOLUTION|>--- conflicted
+++ resolved
@@ -38,12 +38,8 @@
     "eslint-plugin-import": "^1.8.1",
     "eslint-plugin-jsx-a11y": "^1.2.2",
     "eslint-plugin-react": "^5.1.1",
-<<<<<<< HEAD
     "litpro": "^0.12.1",
-    "mocha": "2.5.3"
-=======
+    "mocha": "2.5.3",
     "jshint-stylish": "^2.2.0",
-    "litpro": "^0.12.1"
->>>>>>> a0944022
   }
 }