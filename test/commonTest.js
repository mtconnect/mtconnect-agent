/**
  * Copyright 2016, System Insights, Inc.
  *
  * Licensed under the Apache License, Version 2.0 (the "License");
  * you may not use this file except in compliance with the License.
  * You may obtain a copy of the License at
  *
  *    http://www.apache.org/licenses/LICENSE-2.0
  *
  * Unless required by applicable law or agreed to in writing, software
  * distributed under the License is distributed on an "AS IS" BASIS,
  * WITHOUT WARRANTIES OR CONDITIONS OF ANY KIND, either express or implied.
  * See the License for the specific language governing permissions and
  * limitations under the License.
  */

// Imports - External

const sinon = require('sinon');
const chai = require('chai');
const expect = chai.expect;
const fs = require('fs');

// Imports - Internal

const log = require('../src/config/logger');
const common = require('../src/common');
const dataStorage = require('../src/dataStorage');
const lokijs = require('../src/lokijs');
const ag = require('../src/main');

// constants
const cbPtr = dataStorage.circularBuffer;
const schemaPtr = lokijs.getSchemaDB();
const rawData = lokijs.getRawDataDB();
const uuid = '000';
const shdrString2 = '2014-08-13T07:38:27.663Z|execution|UNAVAILABLE|line|' +
                  'UNAVAILABLE|mode|UNAVAILABLE|' +
                  'program|UNAVAILABLE|Fovr|UNAVAILABLE|Sovr|UNAVAILABLE';
const shdrString1 = '2014-08-11T08:32:54.028533Z|avail|AVAILABLE';
const shdrString3 = '2010-09-29T23:59:33.460470Z|htemp|WARNING|HTEMP|1|HIGH|Oil Temperature High';
const shdrString4 = '2016-04-12T20:27:01.0530|Cloadc|NORMAL||||';
const result1 = { time: '2014-08-11T08:32:54.028533Z',
dataitem: [{ name: 'avail', value: 'AVAILABLE' }] };

const result2 = { time: '2014-08-13T07:38:27.663Z',
  dataitem:
   [{ name: 'execution', value: 'UNAVAILABLE' },
     { name: 'line', value: 'UNAVAILABLE' },
     { name: 'mode', value: 'UNAVAILABLE' },
     { name: 'program', value: 'UNAVAILABLE' },
     { name: 'Fovr', value: 'UNAVAILABLE' },
     { name: 'Sovr', value: 'UNAVAILABLE' } ] };

const result3 = { time: '2010-09-29T23:59:33.460470Z',
  dataitem:
   [ { name: 'htemp',
       value: [ 'WARNING', 'HTEMP', '1', 'HIGH', 'Oil Temperature High' ] } ] };
const result4 = { time: '2016-04-12T20:27:01.0530',
  dataitem: [ { name: 'Cloadc', value: [ 'NORMAL', '', '', '', '' ] } ] }

// Tests

describe('On receiving data from adapter', () => {
  describe('inputParsing()', () => {
    before(() => {
      schemaPtr.clear();
      const jsonFile = fs.readFileSync('./test/support/VMC-3Axis.json', 'utf8');
      lokijs.insertSchemaToDB(JSON.parse(jsonFile));
    });
    after(() => {
      schemaPtr.clear();
    })
    it('parses shdr with single dataitem correctly', () => {
      expect(common.inputParsing(shdrString1, '000')).to.eql(result1)
    });
    it('parses shdr with multiple dataitem correctly', () => {
      expect(common.inputParsing(shdrString2, '000')).to.eql(result2)
    });
    it('parses dataitem with category CONDITION', () => {
      expect(common.inputParsing(shdrString3, '000')).to.eql(result3)
    });
    it('parses dataitem with category CONDITION and empty pipes correctly', () => {
      expect(common.inputParsing(shdrString4, '000')).to.eql(result4)
    });

  });
});

describe('For every Device', () => {
  before(() => {
    rawData.clear();
    schemaPtr.clear();
    cbPtr.fill(null).empty();
    dataStorage.hashCurrent.clear();
    dataStorage.hashLast.clear();
  });

  after(() => {
    dataStorage.hashLast.clear();
    dataStorage.hashCurrent.clear();
    cbPtr.fill(null).empty();
    schemaPtr.clear();
    rawData.clear();
  });

  describe('getDeviceUuid()', () => {
    it('get the uuid for the given DeviceName if present', () => {
      const jsonFile = fs.readFileSync('./test/support/jsonFile', 'utf8');
      lokijs.insertSchemaToDB(JSON.parse(jsonFile));
      expect(common.getDeviceUuid('VMC-3Axis')).to.eql(uuid)
    });

    it('gives undefined if not present', () => {
      expect(common.getDeviceUuid('VMC-3Axis-1')).to.eql(undefined)
    });
  });
});

describe('processError', () => {
  describe('without exit', () => {
    it('should just log and return', () => {
      common.processError('Test', false);
    });
  });

  describe('with exit', () => {
    let save;
    let spy;

    before(() => {
      save = sinon.stub(process, 'exit');
      spy = sinon.spy(log, 'error');
    });

    after(() => {
      save.restore();
      log.error.restore();
    });

    it('should log and exit', () => {
      save.yields(common.processError('Test', true));
      expect(spy.callCount).to.be.equal(1);
    });
  });
});

describe('pathValidation, check whether the path is a valid one', () => {
  before(() => {
    rawData.clear();
    schemaPtr.clear();
    cbPtr.fill(null).empty();
    dataStorage.hashCurrent.clear();
    dataStorage.hashLast.clear();
  });

  after(() => {
    dataStorage.hashLast.clear();
    dataStorage.hashCurrent.clear();
    cbPtr.fill(null).empty();
    schemaPtr.clear();
    rawData.clear();
  });

  it('returns true if valid', () => {
    const jsonFile = fs.readFileSync('./test/support/jsonFile', 'utf8');
    lokijs.insertSchemaToDB(JSON.parse(jsonFile));
    let result = common.pathValidation('//DataItem[@type="AVAILABILITY"]', ['000'])
    expect(result).to.eql(true);
  })

  it('returns false if not valid', () => {
    const jsonFile = fs.readFileSync('./test/support/jsonFile', 'utf8');
    lokijs.insertSchemaToDB(JSON.parse(jsonFile));
    let result = common.pathValidation('//Axes', ['000'])
    expect(result).to.eql(false);
  })
});

describe('get MTConnect version from XML', () => {
  let version;

  context('success', () => {
    before(() => {
      const deviceXML = fs.readFileSync('test/support/VMC-3Axis.xml', 'utf8');
      version = common.getMTConnectVersion(deviceXML);
    });

    it('should return the correct version number', () => {
      expect(version).to.eql('1.1')
    });
  })

  context('failure', () => {
    let spy;

    before(() => {
      spy = sinon.spy(log, 'error');

      const deviceXML = fs.readFileSync('test/support/VMC-3Axis-no-version.xml', 'utf8');
      version = common.getMTConnectVersion(deviceXML);
    });

    after(() => {
      log.error.restore();
    });

    it('must log error', () => {
      expect(version).to.be.equal(null);
      expect(spy.callCount).to.be.equal(1);
    });
  });
})

describe('MTConnect validate', () => {
  context('success', () => {
    let status;

    before(() => {
      const deviceXML = fs.readFileSync('test/support/VMC-3Axis.xml', 'utf8');
      status = common.mtConnectValidate(deviceXML);
    });

    it('should return true', () => {
      expect(status).to.be.equal(true);
    })
  });

  context('no version', () => {
    let status;
    let spy;

    before(() => {
      spy = sinon.spy(log, 'error');

      const deviceXML = fs.readFileSync('test/support/VMC-3Axis-no-version.xml', 'utf8');
      status = common.mtConnectValidate(deviceXML);
    });

    after(() => {
      log.error.restore();
    });

    it('must log error', () => {
      expect(status).to.be.equal(false);
      expect(spy.callCount).to.be.equal(1);
    });
  });

  context('non-supported version', () => {
    let status;
    let spy;

    before(() => {
      spy = sinon.spy(log, 'error');

      const deviceXML = fs.readFileSync('test/support/VMC-3Axis-non-supported-version.xml', 'utf8');
      status = common.mtConnectValidate(deviceXML);
    });

    after(() => {
      log.error.restore();
    });

    it('must log error', () => {
      expect(status).to.be.equal(false);
<<<<<<< HEAD
      expect(spy.callCount).to.be.equal(1);
=======
      // expect(spy.callCount).to.be.equal(1);
>>>>>>> 7dcf4c81
    });
  });

  context('validation failure', () => {
    let status;
    let spy;

    before(() => {
      spy = sinon.spy(log, 'error');

      const deviceXML = fs.readFileSync('test/support/VMC-3Axis-validation-fail.xml', 'utf8');
      status = common.mtConnectValidate(deviceXML);
    });

    after(() => {
      log.error.restore();
    });

    it('must log error', () => {
      expect(status).to.be.equal(false);
<<<<<<< HEAD
      expect(spy.callCount).to.be.equal(1);
=======
      // expect(spy.callCount).to.be.equal(1);
>>>>>>> 7dcf4c81
    });
  });
});

describe('getCurrentTimeInSec()', () => {
  it('gives the present time in seconds', (done) => {
     let time1 = common.getCurrentTimeInSec();
     let time2;
     setTimeout(() => {
       time2 = common.getCurrentTimeInSec();
       expect(time1).to.be.lessThan(time2);
       done();
     }, 1000);
  });
});


describe('duplicateUuidCheck()', () => {
  let devices = ag.devices;
  it('does not add device with existing to the device collection', () => {
    devices.insert({uuid: '000', address: '192.168.100.4', port: 7000})
    common.duplicateUuidCheck('000', devices);
  });
});<|MERGE_RESOLUTION|>--- conflicted
+++ resolved
@@ -264,11 +264,6 @@
 
     it('must log error', () => {
       expect(status).to.be.equal(false);
-<<<<<<< HEAD
-      expect(spy.callCount).to.be.equal(1);
-=======
-      // expect(spy.callCount).to.be.equal(1);
->>>>>>> 7dcf4c81
     });
   });
 
@@ -289,11 +284,6 @@
 
     it('must log error', () => {
       expect(status).to.be.equal(false);
-<<<<<<< HEAD
-      expect(spy.callCount).to.be.equal(1);
-=======
-      // expect(spy.callCount).to.be.equal(1);
->>>>>>> 7dcf4c81
     });
   });
 });
