--- conflicted
+++ resolved
@@ -33,12 +33,6 @@
     });
     
     class FakeManager {
-<<<<<<< HEAD
-      constructor(manager) { this.manager = manager; }
-      connectTo(uri, uuid) { }
-      shutdown() { }
-    }
-=======
       constructor(manager) {
         this.manager = manager;
       }
@@ -49,7 +43,6 @@
       shutdown() {
       }
     };
->>>>>>> 55d1e15e
     
     fakeManager = FakeManager;
     
