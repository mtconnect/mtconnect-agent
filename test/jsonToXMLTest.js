/* global it, describe, before, after */
/**
  * Copyright 2016, System Insights, Inc.
  *
  * Licensed under the Apache License, Version 2.0 (the "License");
  * you may not use this file except in compliance with the License.
  * You may obtain a copy of the License at
  *
  *    http://www.apache.org/licenses/LICENSE-2.0
  *
  * Unless required by applicable law or agreed to in writing, software
  * distributed under the License is distributed on an "AS IS" BASIS,
  * WITHOUT WARRANTIES OR CONDITIONS OF ANY KIND, either express or implied.
  * See the License for the specific language governing permissions and
  * limitations under the License.
  */

// Imports - External

const expect = require('expect.js')
const sinon = require('sinon')
const fs = require('fs')
const parse = require('xml-parser')
const request = require('co-request')
const inspect = require('util').inspect
const http = require('http')
const ip = require('ip')
const config = require('../src/config/config')
const moment = require('moment')
const md5 = require('md5')
const R = require('ramda')
const stream = require('stream')

// Imports - Internal
const dataStorage = require('../src/dataStorage')
const lokijs = require('../src/lokijs')
const jsonToXML = require('../src/jsonToXML')
const ioEntries = require('./support/ioEntries')
const inputJSON = require('./support/sampleJSONOutput')
const json1 = require('./support/json1')
const json2 = require('./support/json2')
const deviceJSON = require('./support/deviceJSON')
const ag = require('../src/agent')
const adapter = require('../adapters/simulator/adapter')
ag.startAgent = ag.start
ag.stopAgent = ag.stop

const common = require('../src/common')

// constants
const cbPtr = dataStorage.circularBuffer
const schemaPtr = lokijs.getSchemaDB()
const shdr = lokijs.getRawDataDB()
const dataItemInitial = ioEntries.dataItemInitial
const dataItemWithVal = ioEntries.dataItemWithVal
const bufferSize = config.app.agent.bufferSize
const dataItemForSample = ioEntries.dataItemForSample
const dataItemForCount = ioEntries.dataItemForCount
const dataItemsArr = [ { '$': { type: 'AVAILABILITY',
  category: 'EVENT',
  id: 'dtop_2',
  name: 'avail' },
  path: '//DataItem' },
{ '$': { type: 'EMERGENCY_STOP',
  category: 'EVENT',
  id: 'dtop_3',
  name: 'estop' },
  path: '//DataItem' } ]
const attributes = { name: 'VMC-3Axis', uuid: '000' }
const schema = ioEntries.schema[0]
const uuidCollection = ['000'] 

const isLine = (item) => item.name === 'Line'

describe('updateJSON()', () => {
  describe('creates a JSON with', () => {
    it('latest schema and dataitem values', () => {
      cbPtr.empty()
      shdr.clear()
      schemaPtr.clear()
      shdr.insert({ sequenceId: 0,
        id: 'avail',
        uuid: '000',
        time: '2',
        value: 'AVAILABLE' })
      shdr.insert({ sequenceId: 1,
        id: 'estop',
        uuid: '000',
        time: '2',
        value: 'TRIGGERED' })
      const jsonObj = ioEntries.newJSON
      const resultJSON = jsonToXML.updateJSON(ioEntries.schema, dataItemInitial)
      expect(resultJSON.MTConnectStreams.$).to.eql(jsonObj.MTConnectStreams.$)
      expect(resultJSON.MTConnectStreams.Streams).to.eql(jsonObj.MTConnectStreams.Streams)
    })
  })
})

describe('jsonToXMLStream()', () => {
  const s = new stream.Readable()
  s._read = () => {}

  // let res

  // before(() => {
  //   res = {
  //     body: sinon.stub()
  //   }
  // })

  it('gives the xml response and keeps the connection open', (done) => {
    let xmlString = fs.readFileSync('./test/support/output.xml', 'utf8')
    const tag = 'aaaaaaaaa'
    const secCall = 'Content-type: text/xml\r\n'
    const thirdCall = 'Content-length: 859\r\n\r\n'
    
    // removing the \r\n when read from file
    xmlString = xmlString.replace(/(?:\\[rn]|[\r\n]+)+/g, '\n')
    xmlString = xmlString.replace('</MTConnectDevices>\n', '</MTConnectDevices>\r\n')
    const result = `\r\n--${tag}\r\n${secCall}${thirdCall}${xmlString}`
    
    s.push(JSON.stringify(inputJSON))
    s.push(null)

    s.pipe(jsonToXML.jsonToXMLStream()).pipe(jsonToXML.processStreamXML(tag)).once('data', (data) => {
      expect(data).to.eql(result)
      done()
    })
  })

  it('on error gives the error response and close the connection', (done) => {
    let xmlString = fs.readFileSync('./test/support/output.xml', 'utf8')
    const tag = '\r\n--aaaaaaaaa--\r\n'

    res.end = () => {
      expect(res.write.lastCall.args[0]).to.eql(tag)
      done()
    }
    jsonToXML.jsonToXMLStream(JSON.stringify(inputJSON), 'aaaaaaaaa', res, true)
  })
})

describe('findDataItemForSample()', () => {
  describe('gives the array of DataItem entries for the given id', () => {
    before(() => {
      shdr.clear()
      schemaPtr.clear()
      cbPtr.fill(null).empty()
    })

    after(() => {
      cbPtr.fill(null).empty()
      schemaPtr.clear()
      shdr.clear()
    })

    it('if present', () => {
      const slicedArray = ioEntries.slicedArray
      const resultArr = jsonToXML.findDataItemForSample(slicedArray, 'dtop_2')
      const resultArr1 = jsonToXML.findDataItemForSample(slicedArray, 'dtop_3')
      expect(resultArr[0].Availability._).to.eql('UNAVAILABLE')
      expect(resultArr[1].Availability._).to.eql('AVAILABLE')
      expect(resultArr1[0].EmergencyStop._).to.eql('ARMED')
      expect(resultArr1[1].EmergencyStop._).to.eql('TRIGGERED')
    })

    it('if absent', () => {
      const slicedArray = ioEntries.slicedArray
      const resultArr = jsonToXML.findDataItemForSample(slicedArray, 'dtop')
      expect(resultArr).to.eql(undefined)
    })
  })
})

describe('concatenateDeviceStreams()', () => {
  it('concatenates multiple device streams into one JSON object', () => {
    const jsonArr = []
    jsonArr[0] = json1
    jsonArr[1] = json2
    let result = jsonToXML.concatenateDeviceStreams(jsonArr)
    let devices = result.MTConnectStreams.Streams[0].DeviceStream
    expect(devices.length).to.eql(2)
  })
})

describe('concatenateDevices()', () => {
  it('concatenate multiple devices into one JSON object', () => {
    const jsonArr = []
    jsonArr[0] = deviceJSON
    jsonArr[1] = deviceJSON
    let result = jsonToXML.concatenateDevices(jsonArr)
    let devices = result.MTConnectDevices.Devices[0].Device
    expect(devices.length).to.eql(2)
  })
})

describe('calculateSequence() calculate the nextSequence depending on request type', () => {
  let stub
  let obj = {
    firstSequence: 0,
    lastSequence: 10,
    nextSequence: 5
  }
  before(() => {
    stub = sinon.stub(dataStorage, 'getSequence')
    stub.returns(obj)
  })

  after(() => {
    stub.restore()
  })

  it('for /current it will be lastSequence + 1', () => {
    let result = jsonToXML.calculateSequence()
    expect(result.nextSequence).to.eql(obj.lastSequence + 1)
  })
  it('for /sample it will be the last sequenceId + 1, in the sample set', () => {
    let result = jsonToXML.calculateSequence('SAMPLE')
    expect(result.nextSequence).to.eql(obj.nextSequence)
  })
})

describe('createErrorResponse() gives the error response based on the error Category', () => {
  let stub
  const obj = {
    firstSequence: 1100,
    lastSequence: 1200
  }
  before(() => {
    stub = sinon.stub(dataStorage, 'getSequence')
    stub.returns(obj)
  })

  after(() => {
    stub.restore()
  })

  it('errorCategory = MULTIPART_STREAM: gives OUT_OF_RANGE error when from < firstSequence', () => {
    const result = jsonToXML.createErrorResponse(101, 'MULTIPART_STREAM', 1000)
    const multiStreamError = ioEntries.multiStreamError
    expect(result.MTConnectError.$).to.eql(multiStreamError.MTConnectError.$)
    expect(result.MTConnectError.Errors).to.eql(multiStreamError.MTConnectError.Errors)
  })

  it('errorCategory = MULTIPART_STREAM: gives OUT_OF_RANGE error from > lastSequence', () => {
    const result = jsonToXML.createErrorResponse(101, 'MULTIPART_STREAM', 1300)
    const multiStreamError1 = ioEntries.multiStreamError1
    expect(result.MTConnectError.$).to.eql(multiStreamError1.MTConnectError.$)
    expect(result.MTConnectError.Errors).to.eql(multiStreamError1.MTConnectError.Errors)
  })

  it('errorCategory = UNSUPPORTED_PUT: gives UNSUPPORTED error', () => {
    const value = 'Unsupported put error'
    const result = jsonToXML.createErrorResponse(101, 'UNSUPPORTED_PUT', value)
    const unsupportedErr = ioEntries.unsupportedErr
    expect(result.MTConnectError.$).to.eql(unsupportedErr.MTConnectError.$)
    expect(result.MTConnectError.Errors).to.eql(unsupportedErr.MTConnectError.Errors)
  })
})

describe('Frequency/Interval Error', () => {
  const instanceId = 101

  it('freq non Integer - OUT_OF_RANGE error', () => {
    const errorJSON = jsonToXML.createErrorResponse(instanceId)
    const errorObj = errorJSON.MTConnectError.Errors
    const result = jsonToXML.categoriseError(errorObj, 'INTERVAL', 1.256)
    const error = result[0].Error[0]
    const CDATA = `\'interval\' must be a positive integer.`
    expect(error.$.errorCode).to.eql('OUT_OF_RANGE')
    expect(error._).to.eql(CDATA)
  })

  it('freq < 0 - OUT_OF_RANGE error', () => {
    const errorJSON = jsonToXML.createErrorResponse(instanceId)
    const errorObj = errorJSON.MTConnectError.Errors
    const result = jsonToXML.categoriseError(errorObj, 'INTERVAL', -1)
    const error = result[0].Error[0]
    const CDATA = `\'interval\' must be a positive integer.`
    expect(error.$.errorCode).to.eql('OUT_OF_RANGE')
    expect(error._).to.eql(CDATA)
  })

  it('freq > maximum frequency permitted - OUT_OF_RANGE error', () => {
    const maxFreq = 2147483646
    const errorJSON = jsonToXML.createErrorResponse(instanceId)
    const errorObj = errorJSON.MTConnectError.Errors
    const result = jsonToXML.categoriseError(errorObj, 'INTERVAL', maxFreq + 1)
    const error = result[0].Error[0]
    const CDATA = `\'interval\' must be greater than or equal to ${maxFreq}.`
    expect(error.$.errorCode).to.eql('OUT_OF_RANGE')
    expect(error._).to.eql(CDATA)
  })
})
/* ****************************Integrated Tests********************************** */
describe('printError()', () => {
  const options = {
    hostname: ip.address(),
    port: 7000,
    path: '/current'
  }

  let stub1

  before(() => {
    shdr.clear()
    schemaPtr.clear()
    cbPtr.fill(null).empty()
    dataStorage.hashLast.clear()
    dataStorage.hashCurrent.clear()
    stub1 = sinon.stub(common, 'getAllDeviceUuids')
    stub1.returns([])
    ag.startAgent()
  })

  after(() => {
    ag.stopAgent()
    stub1.restore()
    dataStorage.hashCurrent.clear()
    dataStorage.hashLast.clear()
    cbPtr.fill(null).empty()
    schemaPtr.clear()
    shdr.clear()
  })

  it('should return XML Error', (done) => {
    http.get(options, (res) => {
      res.on('data', (chunk) => {
        const xml = String(chunk)
        let obj = parse(xml)
        let root = obj.root
        let child = root.children[1].children[0]
        let errorCode = child.attributes.errorCode
        let content = child.content
        expect(root.name).to.eql('MTConnectError')
        expect(errorCode).to.eql('NO_DEVICE')
        done()
      })
    })
  })
})

describe('printProbe()', () => {
  let stub
  let stub1
  let uuidCollection = ['000']
  before(() => {
    stub = sinon.stub(lokijs, 'searchDeviceSchema')
    stub.returns([schema])
    stub1 = sinon.stub(common, 'getAllDeviceUuids')
    stub1.returns(uuidCollection)
    ag.startAgent()
  })

  after(() => {
    ag.stopAgent()
    stub1.restore()
    stub.restore()
  })

  it('should return probe response', (done) => {
    const options = {
      hostname: ip.address(),
      port: 7000,
      path: '/probe'
    }

    http.get(options, (res) => {
      res.on('data', (chunk) => {
        const xml = String(chunk)
        let obj = parse(xml)
        let root = obj.root
        let child = root.children[1].children[0]
        let dataItem = child.children[1].children

        expect(root.name).to.eql('MTConnectDevices')
        expect(child.name).to.eql('Device')
        expect(child.attributes).to.eql(attributes)
        expect(dataItem.length).to.eql(2)
        expect(dataItem[0].name).to.eql('dataItem')
        done()
      })
    })
  })
})

describe('printCurrent()', () => {
  let stub
  let stub1
  let stub2
  let stub3

  const options = {
    hostname: ip.address(),
    port: 7000,
    path: '/current'
  }

  before(() => {
    shdr.clear()
    schemaPtr.clear()
    cbPtr.fill(null).empty()
    shdr.insert({ sequenceId: 0,
      id: 'avail',
      uuid: '000',
      time: '2',
      value: 'AVAILABLE' })
    shdr.insert({ sequenceId: 1,
      id: 'estop',
      uuid: '000',
      time: '2',
      value: 'TRIGGERED' })
    stub = sinon.stub(lokijs, 'searchDeviceSchema')
    stub.returns([schema])
    stub1 = sinon.stub(lokijs, 'getDataItem')
    stub1.returns(dataItemsArr)
    stub2 = sinon.stub(dataStorage, 'categoriseDataItem')
    stub2.returns(dataItemWithVal)
    stub3 = sinon.stub(common, 'getAllDeviceUuids')
    stub3.returns(uuidCollection)
    ag.startAgent()
  })

  after(() => {
    ag.stopAgent()
    stub3.restore()
    stub2.restore()
    stub1.restore()
    stub.restore()
    cbPtr.fill(null).empty()
    schemaPtr.clear()
    shdr.clear()
  })

  it('should return the XML current response', (done) => {
    http.get(options, (res) => {
      res.on('data', (chunk) => {
        const xml = String(chunk)
        let obj = parse(xml)
        let root = obj.root
        let child = root.children[1].children[0]
        let nameEvent = child.children[0].children[0].name
        let avail = child.children[0].children[0].children[0]
        let estop = child.children[0].children[0].children[1]

        expect(root.name).to.eql('MTConnectStreams')
        expect(child.name).to.eql('DeviceStream')
        expect(child.attributes).to.eql(attributes)
        expect(nameEvent).to.eql('Events')
        expect(avail.name).to.eql('Availability')
        expect(avail.content).to.eql('AVAILABLE')
        expect(estop.name).to.eql('EmergencyStop')
        expect(estop.content).to.eql('TRIGGERED')
        done()
      })
    })
  })
})

describe('printCurrentAt()', () => {
  let stub
  let stub1
  let stub2
  let stub3
  const options = {
    hostname: ip.address(),
    port: 7000,
    path: '/current?at=1'
  }

  before(() => {
    dataStorage.hashLast.clear()
    dataStorage.hashCurrent.clear()
    shdr.clear()
    schemaPtr.clear()
    cbPtr.fill(null).empty()
    shdr.insert({ sequenceId: 1,
      id: 'avail',
      uuid: '000',
      time: '2',
      value: 'AVAILABLE' })
    shdr.insert({ sequenceId: 2,
      id: 'estop',
      uuid: '000',
      time: '2',
      value: 'TRIGGERED' })
    stub = sinon.stub(lokijs, 'searchDeviceSchema')
    stub.returns([schema])
    stub1 = sinon.stub(lokijs, 'getDataItem')
    stub1.returns(dataItemsArr)
    stub2 = sinon.stub(dataStorage, 'categoriseDataItem')
    stub2.returns(dataItemWithVal)
    stub3 = sinon.stub(common, 'getAllDeviceUuids')
    stub3.returns(uuidCollection)
    ag.startAgent()
  })

  after(() => {
    ag.stopAgent()
    stub3.restore()
    stub2.restore()
    stub1.restore()
    stub.restore()
    cbPtr.fill(null).empty()
    schemaPtr.clear()
    shdr.clear()
    dataStorage.hashCurrent.clear()
    dataStorage.hashLast.clear()
  })

  it('should return the XML current at response when requested sequenceId is within the first and last Sequence ', (done) => {
    http.get(options, (res) => {
      res.on('data', (chunk) => {
        const xml = String(chunk)
        let obj = parse(xml)
        let root = obj.root
        let child = root.children[1].children[0]
        let nameEvent = child.children[0].children[0].name
        let avail = child.children[0].children[0].children[0]
        let estop = child.children[0].children[0].children[1]

        expect(root.name).to.eql('MTConnectStreams')
        expect(child.name).to.eql('DeviceStream')
        expect(child.attributes).to.eql(attributes)
        expect(nameEvent).to.eql('Events')
        expect(avail.name).to.eql('Availability')
        expect(avail.content).to.eql('AVAILABLE')
        expect(estop.name).to.eql('EmergencyStop')
        expect(estop.content).to.eql('TRIGGERED')
        done()
      })
    })
  })
})

describe('printCurrentAt(), when at is out of range', () => {
  let stub

  before(() => {
    shdr.clear()
    schemaPtr.clear()
    cbPtr.fill(null).empty()
    const jsonFile = fs.readFileSync('./test/support/VMC-3Axis.json', 'utf8')
    lokijs.insertSchemaToDB(JSON.parse(jsonFile))
    stub = sinon.stub(common, 'getAllDeviceUuids')
    stub.returns(uuidCollection)
    ag.startAgent()
  })

  after(() => {
    ag.stopAgent()
    stub.restore()
    cbPtr.fill(null).empty()
    schemaPtr.clear()
    shdr.clear()
    dataStorage.hashCurrent.clear()
    dataStorage.hashLast.clear()
  })

  it('gives ERROR response', (done) => {
    const sequence = dataStorage.getSequence()
    const lastSequence = sequence.lastSequence
    const reqVal = lastSequence + 1
    const options = {
      hostname: ip.address(),
      port: 7000,
      path: `/current?at=${reqVal}`
    }
    http.get(options, (res) => {
      res.on('data', (chunk) => {
        const xml = String(chunk)
        let obj = parse(xml)
        let root = obj.root
        let child = root.children[1].children[0]
        let errorCode = child.attributes.errorCode
        let content = child.content

        expect(root.name).to.eql('MTConnectError')
        expect(errorCode).to.eql('OUT_OF_RANGE')
        expect(content).to.eql(`\'at\' must be less than or equal to ${lastSequence}.`)
        done()
      })
    })
  })
})

describe('current?path', () => {
  let stub

  before(() => {
    dataStorage.hashLast.clear()
    dataStorage.hashCurrent.clear()
    shdr.clear()
    schemaPtr.clear()
    cbPtr.fill(null).empty()
    const jsonFile = fs.readFileSync('./test/support/VMC-3Axis.json', 'utf8')
    lokijs.insertSchemaToDB(JSON.parse(jsonFile))
    stub = sinon.stub(common, 'getAllDeviceUuids')
    stub.returns(uuidCollection)
    ag.startAgent()
  })

  after(() => {
    ag.stopAgent()
    stub.restore()
    cbPtr.fill(null).empty()
    schemaPtr.clear()
    shdr.clear()
    dataStorage.hashCurrent.clear()
    dataStorage.hashLast.clear()
  })

  it('gets the current response for the dataItems in the specified path', (done) => {
    const options = {
      hostname: ip.address(),
      port: 7000,
      path: '/current?path=//Axes//Linear//DataItem[@subType="ACTUAL"]'
    }

    http.get(options, (res) => {
      res.on('data', (chunk) => {
        const xml = String(chunk)

        let obj = parse(xml)
        let root = obj.root
        let child = root.children[1].children[0].children
        let child1 = child[0].children[0].children[0]
        let child2 = child[1].children[0].children[0]
        let child3 = child[2].children[0].children[0]

        expect(child.length).to.eql(3)
        expect(child1.attributes.dataItemId).to.eql('dev_x2')
        expect(child2.attributes.dataItemId).to.eql('dev_y2')
        expect(child3.attributes.dataItemId).to.eql('dev_z2')
        done()
      })
    })
  })

  it('current?path=&at= gives the current response at sequence number provided `\ at= \`', (done) => {
    const getSequence = dataStorage.getSequence()
    const seqNumber = getSequence.lastSequence
    const options = {
      hostname: ip.address(),
      port: 7000,
      path: `/current?path=//Axes//Linear//DataItem[@subType="ACTUAL"]&at=${seqNumber}`
    }

    http.get(options, (res) => {
      res.on('data', (chunk) => {
        const xml = String(chunk)
        let obj = parse(xml)
        let root = obj.root
        let child = root.children[1].children[0].children
        let child1 = child[0].children[0].children[0]
        let child2 = child[1].children[0].children[0]
        let child3 = child[2].children[0].children[0]

        expect(child.length).to.eql(3)
        expect(child1.attributes.dataItemId).to.eql('dev_x2')
        expect(child2.attributes.dataItemId).to.eql('dev_y2')
        expect(child3.attributes.dataItemId).to.eql('dev_z2')
        done()
      })
    })
  })
})

describe('currentAtOutOfRange() gives the following errors ', () => {
  let stub
  let stub1
  let stub2
  let stub3

  before(() => {
    shdr.clear()
    schemaPtr.clear()
    cbPtr.fill(null).empty()
    dataStorage.hashCurrent.clear()
    dataStorage.hashLast.clear()
    shdr.insert({ sequenceId: 1,
      id: 'avail',
      uuid: '000',
      time: '2',
      value: 'AVAILABLE' })
    shdr.insert({ sequenceId: 2,
      id: 'estop',
      uuid: '000',
      time: '2',
      value: 'TRIGGERED' })
    for(let i = 1; i < bufferSize; i++){
      shdr.insert({ sequenceId: i+2,
      id: 'id' + i,
      uuid: '000',
      time: '2',
      dataItemName: 'avail',
      value: 'CHECK' + i })
    }
    
    stub = sinon.stub(lokijs, 'searchDeviceSchema')
    stub.returns([schema])
    stub1 = sinon.stub(lokijs, 'getDataItem')
    stub1.returns(dataItemsArr)
    stub2 = sinon.stub(dataStorage, 'categoriseDataItem')
    stub2.returns('ERROR')
    stub3 = sinon.stub(common, 'getAllDeviceUuids')
    stub3.returns(uuidCollection)
    ag.startAgent()
  })

  after(() => {
    ag.stopAgent()
    stub3.restore()
    stub2.restore()
    stub1.restore()
    stub.restore()
    cbPtr.fill(null).empty()
    schemaPtr.clear()
    shdr.clear()
  })

  it('\'at must be positive integer\' when at value is negative', (done) => {
    const options = {
      hostname: ip.address(),
      port: 7000,
      path: '/current?at=-10'
    }
    http.get(options, (res) => {
      res.on('data', (chunk) => {
        const xml = String(chunk)
        let obj = parse(xml)
        let root = obj.root
        let child = root.children[1].children[0]
        let errorCode = child.attributes.errorCode
        let content = child.content
        let detail = inspect(obj, {colors: true, depth: Infinity})

        expect(root.name).to.eql('MTConnectError')
        expect(errorCode).to.eql('OUT_OF_RANGE')
        expect(content).to.eql('\'at\' must be a positive integer.')
        done()
      })
    })
  })

  it('\'at must be greater than or equal to firstSequenceId\' when at value is lesser than the range', (done) => {
    const options = {
      hostname: ip.address(),
      port: 7000,
      path: '/current?at=1'
    }
    http.get(options, (res) => {
      res.on('data', (chunk) => {
        const xml = String(chunk)
        let obj = parse(xml)
        let root = obj.root
        let child = root.children[1].children[0]
        let errorCode = child.attributes.errorCode
        let content = child.content
        let detail = inspect(obj, {colors: true, depth: Infinity})
        expect(root.name).to.eql('MTConnectError')
        expect(errorCode).to.eql('OUT_OF_RANGE')
        expect(content).to.eql('\'at\' must be greater than or equal to 2.')
        done()
      })
    })
  })

  it('\'at must be less than or equal to lastsequenceId\' when at value is greater than the range', (done) => {
    const options = {
      hostname: ip.address(),
      port: 7000,
      path: `/current?at=${bufferSize + 100}`
    }

    http.get(options, (res) => {
      res.on('data', (chunk) => {
        const xml = String(chunk)
        let obj = parse(xml)
        let root = obj.root
        let child = root.children[1].children[0]
        let errorCode = child.attributes.errorCode
        let content = child.content
        const cbPtr1 = cbPtr.toArray()

        expect(root.name).to.eql('MTConnectError')
        expect(errorCode).to.eql('OUT_OF_RANGE')
        expect(content).to.eql('\'at\' must be less than or equal to ' + cbPtr1[cbPtr1.length - 1].sequenceId + '.')
        done()
      })
    })
  })
})

describe('Current request with interval/frequency argument and at specified', () => {
  before(() => {
    shdr.clear()
    schemaPtr.clear()
    cbPtr.fill(null).empty()
    const jsonFile = fs.readFileSync('./test/support/VMC-3Axis.json', 'utf8')
    lokijs.insertSchemaToDB(JSON.parse(jsonFile))
    sequence = dataStorage.getSequence()
    const seq1 = sequence.lastSequence + 1
    const seq2 = seq1 + 1
    shdr.insert({ sequenceId: `${seq1}`,
      id: 'hlow',
      uuid: '000',
      time: '2',
      value: 'AVAILABLE',
      path: '//Devices//Device[@name="VMC-3Axis"]//Systems//Hydraulic//DataItem[@type="LEVEL"]' })
    shdr.insert({ sequenceId: `${seq2}`,
      id: 'htemp',
      uuid: '000',
      time: '2',
      value: 'UNAVAILABLE',
      path: '//Devices//Device[@name="VMC-3Axis"]//Systems//Hydraulic//DataItem[@type="TEMPERATURE"]' })
    stub = sinon.stub(common, 'getAllDeviceUuids')
    stub.returns(uuidCollection)
    ag.startAgent()
  })
  after(() => {
    ag.stopAgent()
    stub.restore()
    cbPtr.fill(null).empty()
    schemaPtr.clear()
    shdr.clear()
    dataStorage.hashCurrent.clear()
    dataStorage.hashLast.clear()
  })
  it('gives INVALID_REQUEST error', (done) => {
    const options = {
      hostname: ip.address(),
      port: 7000,
      path: '/current?interval=1000&at=100'
    }

    http.get(options, (res) => {
      res.on('data', (chunk) => {
        const xml = String(chunk)
        let obj = parse(xml)
        let root = obj.root
        let child = root.children[1].children[0]
        let errorCode = child.attributes.errorCode
        let content = child.content
        expect(root.name).to.eql('MTConnectError')
        expect(errorCode).to.eql('INVALID_REQUEST')
        expect(content).to.eql('You cannot specify both the at and frequency arguments to a current request.')
        done()
      })
    })
  })
})

describe('printSample(), request /sample is given', () => {
  let stub
  let stub1
  let stub2
  let stub3
  let stub4

  before(() => {
    stub = sinon.stub(lokijs, 'searchDeviceSchema')
    stub.returns([schema])
    stub1 = sinon.stub(lokijs, 'getDataItem')
    stub1.returns(dataItemsArr)
    stub2 = sinon.stub(dataStorage, 'categoriseDataItem')
    stub2.returns(dataItemForSample)
    stub3 = sinon.stub(common, 'getAllDeviceUuids')
    stub3.returns(uuidCollection)
    stub4 = sinon.stub(dataStorage, 'getBufferSize')
    stub4.returns(1000)
    shdr.clear()
    schemaPtr.clear()
    cbPtr.fill(null).empty()
    dataStorage.hashCurrent.clear()
    dataStorage.hashLast.clear()
    shdr.insert({ sequenceId: 1,
      id: 'avail',
      uuid: '000',
      time: '2',
      value: 'AVAILABLE' })
    shdr.insert({ sequenceId: 2,
      id: 'estop',
      uuid: '000',
      time: '2',
      value: 'TRIGGERED' })

    ag.startAgent()
  })

  after(() => {
    ag.stopAgent()
    dataStorage.hashLast.clear()
    dataStorage.hashCurrent.clear()
    schemaPtr.clear()
    cbPtr.fill(null).empty()
    shdr.clear()
    stub4.restore()
    stub3.restore()
    stub2.restore()
    stub1.restore()
    stub.restore()
  })

  it('without path or from & count it should give first 100 dataItems in the queue as response', (done) => {
    const options = {
      hostname: ip.address(),
      port: 7000,
      path: '/sample'
    }

    http.get(options, (res) => {
      res.on('data', (chunk) => {
        const xml = String(chunk)
        let obj = parse(xml)
        let root = obj.root
        let child = root.children[1].children[0]
        let nameEvent = child.children[0].children[0].name
        let avail = child.children[0].children[0].children[0]
        let estop = child.children[0].children[0].children[9]

        expect(root.name).to.eql('MTConnectStreams')
        expect(child.name).to.eql('DeviceStream')
        expect(child.attributes).to.eql(attributes)
        expect(nameEvent).to.eql('Events')
        expect(avail.name).to.eql('Availability')
        expect(avail.content).to.eql('UNAVAILABLE')
        expect(estop.name).to.eql('EmergencyStop')
        expect(estop.content).to.eql('TRIGGERED')
        done()
      })
    })
  })

  it('with from & count', (done) => {
    stub2.returns(dataItemForCount)
    const options = {
      hostname: ip.address(),
      port: 7000,
      path: '/sample?from=1&count=2'
    }

    http.get(options, (res) => {
      res.on('data', (chunk) => {
        const xml = String(chunk)

        let obj = parse(xml)
        let root = obj.root
        let child = root.children[1].children[0]
        let nameEvent = child.children[0].children[0].name
        let avail = child.children[0].children[0].children[0]
        let estop = child.children[0].children[0].children[1]

        expect(root.name).to.eql('MTConnectStreams')
        expect(child.name).to.eql('DeviceStream')
        expect(child.attributes).to.eql(attributes)
        expect(nameEvent).to.eql('Events')
        expect(avail.name).to.eql('Availability')
        expect(avail.content).to.eql('UNAVAILABLE')
        expect(estop.name).to.eql('EmergencyStop')
        expect(estop.content).to.eql('ARMED')
        done()
      })
    })
  })
})

describe('Test bad Count', () => {
  let stub1
  let stub2

  before(() => {
    cbPtr.fill(null).empty()
    schemaPtr.clear()
    shdr.clear()
    dataStorage.hashCurrent.clear()
    dataStorage.hashLast.clear()
    shdr.insert({ sequenceId: 1,
      id: 'avail',
      uuid: '000',
      time: '2',
      value: 'AVAILABLE' })
    shdr.insert({ sequenceId: 2,
      id: 'estop',
      uuid: '000',
      time: '2',
      value: 'TRIGGERED' })
    stub1 = sinon.stub(lokijs, 'getDataItem')
    stub1.returns(dataItemsArr)
    stub2 = sinon.stub(common, 'getAllDeviceUuids')
    stub2.returns(['000'])
    ag.startAgent()
  })

  after(() => {
    ag.stopAgent()
    stub2.restore()
    stub1.restore()
    dataStorage.hashLast.clear()
    dataStorage.hashCurrent.clear()
    shdr.clear()
    schemaPtr.clear()
    cbPtr.fill(null).empty()
  })

  it('when the count is 0', (done) => {
    const options = {
      hostname: ip.address(),
      port: 7000,
      path: `/sample?from=1&count=0`
    }

    http.get(options, (res) => {
      res.on('data', (chunk) => {
        const xml = String(chunk)
        let obj = parse(xml)
        let root = obj.root
        let child = root.children[1].children[0]
        let errorCode = child.attributes.errorCode
        let content = child.content

        expect(root.name).to.eql('MTConnectError')
        expect(errorCode).to.eql('INVALID_REQUEST')
        expect(content).to.eql(`\'count\' must be greater than or equal to 1.`)
        done()
      })
    })
  })

  it('when the count is non integer', function * () {
    const { body } = yield request(`http://${ip.address()}:7000/sample?from=1&count=1.98`)
    let obj = parse(body)
    let root = obj.root
    let child = root.children[1].children[0]
    let errorCode = child.attributes.errorCode
    let content = child.content

    expect(root.name).to.eql('MTConnectError')
    expect(errorCode).to.eql('OUT_OF_RANGE')
    expect(content).to.eql('\'count\' must be a positive integer.')
  })

  it('when the count is negative', (done) => {
    const options = {
      hostname: ip.address(),
      port: 7000,
      path: '/sample?from=1&count=-2'
    }

    http.get(options, (res) => {
      res.on('data', (chunk) => {
        const xml = String(chunk)
        let obj = parse(xml)
        let root = obj.root
        let child = root.children[1].children[0]
        let errorCode = child.attributes.errorCode
        let content = child.content

        expect(root.name).to.eql('MTConnectError')
        expect(errorCode).to.eql('OUT_OF_RANGE')
        expect(content).to.eql('\'count\' must be a positive integer.')
        done()
      })
    })
  })

  it('when the count is larger than buffer size', (done) => {
    const size = config.app.agent.bufferSize
    const options = {
      hostname: ip.address(),
      port: 7000,
      path: `/sample?from=1&count=${size + 100}`
    }

    http.get(options, (res) => {
      res.on('data', (chunk) => {
        const xml = String(chunk)
        let obj = parse(xml)
        let root = obj.root
        let child = root.children[1].children[0]
        let errorCode = child.attributes.errorCode
        let content = child.content

        expect(root.name).to.eql('MTConnectError')
        expect(errorCode).to.eql('OUT_OF_RANGE')
        expect(content).to.eql(`\'count\' must be less than or equal to ${size}.`)
        done()
      })
    })
  })
})

describe('sample?path=', () => {
  let stub
  let stub1
  let sequence

  before(() => {
    shdr.clear()
    schemaPtr.clear()
    cbPtr.fill(null).empty()
    const jsonFile = fs.readFileSync('./test/support/VMC-3Axis.json', 'utf8')
    lokijs.insertSchemaToDB(JSON.parse(jsonFile))
    sequence = dataStorage.getSequence()
    const seq1 = sequence.lastSequence + 1
    const seq2 = seq1 + 1
    shdr.insert({ sequenceId: `${seq1}`,
      id: 'dev_hlow',
      uuid: '000',
      time: '2',
      value: 'AVAILABLE',
      path: '//Devices//Device[@name="VMC-3Axis"]//Systems//Hydraulic//DataItem[@type="LEVEL"]' })
    shdr.insert({ sequenceId: `${seq2}`,
      id: 'dev_htemp',
      uuid: '000',
      time: '2',
      value: 'UNAVAILABLE',
      path: '//Devices//Device[@name="VMC-3Axis"]//Systems//Hydraulic//DataItem[@type="TEMPERATURE"]' })
    stub = sinon.stub(common, 'getAllDeviceUuids')
    stub.returns(uuidCollection)
    stub1 = sinon.stub(dataStorage, 'getBufferSize')
    stub1.returns(1000)
    ag.startAgent()
  })

  after(() => {
    ag.stopAgent()
    stub1.restore()
    stub.restore()
    cbPtr.fill(null).empty()
    schemaPtr.clear()
    shdr.clear()
    dataStorage.hashCurrent.clear()
    dataStorage.hashLast.clear()
  })

  it('gives dataItems in the specified path for default count 100', (done) => {
    const options = {
      hostname: ip.address(),
      port: 7000,
      path: '/sample?path=//Device[@name="VMC-3Axis"]//Hydraulic'
    }

    http.get(options, (res) => {
      res.on('data', (chunk) => {
        const xml = String(chunk)
        let obj = parse(xml)
        let root = obj.root
        let child = root.children[1].children[0].children[0].children[0].children
        expect(child.length).to.eql(5)
        expect(child[0].attributes.dataItemId).to.eql('dev_hlow')
        expect(child[1].attributes.dataItemId).to.eql('dev_hlow')
        expect(child[2].attributes.dataItemId).to.eql('dev_hpres')
        expect(child[3].attributes.dataItemId).to.eql('dev_htemp')
        expect(child[4].attributes.dataItemId).to.eql('dev_htemp')
        done()
      })
    })
  })

  it('with path and from&count', (done) => {
    const lastSequence = sequence.lastSequence
    const value = lastSequence - 5
    const options = {
      hostname: ip.address(),
      port: 7000,
      path: `/sample?path=//Device[@name="VMC-3Axis"]//Hydraulic&from=${value}&count=5`
    }

    http.get(options, (res) => {
      res.on('data', (chunk) => {
        const xml = String(chunk)
        let obj = parse(xml)
        let root = obj.root
        let child = root.children[1].children[0].children[0].children[0].children
        expect(child.length).to.eql(2)
        expect(child[0].attributes.dataItemId).to.eql('dev_hlow')
        expect(child[1].attributes.dataItemId).to.eql('dev_hpres')
        done()
      })
    })
  })

  it('with path and from+count > lastsequence', (done) => {
    const lastSequence = sequence.lastSequence + 2
    const value = lastSequence
    const options = {
      hostname: ip.address(),
      port: 7000,
      path: `/sample?path=//Device[@name="VMC-3Axis"]//Hydraulic&from=${value}&count=5`
    }

    http.get(options, (res) => {
      res.on('data', (chunk) => {
        const xml = String(chunk)
        let obj = parse(xml)
        let root = obj.root
        let child = root.children[1].children[0].children[0].children[0].children
        expect(child.length).to.eql(1)
        expect(child[0].attributes.dataItemId).to.eql('dev_htemp')
        done()
      })
    })
  })
})

describe('ipaddress:port/devicename/', () => {
  before(() => {
    shdr.clear()
    schemaPtr.clear()
    cbPtr.fill(null).empty()
    dataStorage.hashCurrent.clear()
    dataStorage.hashLast.clear()
    const jsonFile = fs.readFileSync('./test/support/jsonFile', 'utf8')
    lokijs.insertSchemaToDB(JSON.parse(jsonFile))
    ag.startAgent()
  })

  after(() => {
    ag.stopAgent()
    dataStorage.hashLast.clear()
    dataStorage.hashCurrent.clear()
    cbPtr.fill(null).empty()
    schemaPtr.clear()
    shdr.clear()
  })

  describe('give the requested response for the given deviceName', () => {
    it('if present', (done) => {
      const options = {
        hostname: ip.address(),
        port: 7000,
        path: '/VMC-3Axis/current?path=//Device[@name="VMC-3Axis"]'
      }

      http.get(options, (res) => {
        res.on('data', (chunk) => {
          const xml = String(chunk)
          let obj = parse(xml)
          let root = obj.root
          let name = root.children[1].children[0].attributes.name
          expect(name).to.eql('VMC-3Axis')
          done()
        })
      })
    })

    it('if absent, will send NO_DEVICE error as xml', (done) => {
      const options = {
        hostname: ip.address(),
        port: 7000,
        path: '/VMC-3Axis-1/current?path=//Device[@name="VMC-3Axis"]'
      }

      http.get(options, (res) => {
        res.on('data', (chunk) => {
          const xml = String(chunk)
          let obj = parse(xml)
          let root = obj.root
          let child = root.children[1].children[0]
          let errorCode = child.attributes.errorCode
          let content = child.content
          let expectedContent = 'Could not find the device VMC-3Axis-1.'
          expect(root.name).to.eql('MTConnectError')
          expect(errorCode).to.eql('NO_DEVICE')
          expect(content).to.eql(expectedContent)
          done()
        })
      })
    })
  })
})

describe('badPath and badXPath', () => {
  before(() => {
    shdr.clear()
    schemaPtr.clear()
    cbPtr.fill(null).empty()
    dataStorage.hashCurrent.clear()
    dataStorage.hashLast.clear()
    const jsonFile = fs.readFileSync('./test/support/jsonFile', 'utf8')
    lokijs.insertSchemaToDB(JSON.parse(jsonFile))
    ag.startAgent()
  })

  after(() => {
    ag.stopAgent()
    dataStorage.hashLast.clear()
    dataStorage.hashCurrent.clear()
    cbPtr.fill(null).empty()
    schemaPtr.clear()
    shdr.clear()
  })
  it('gives UNSUPPORTED path error when path is too long', (done) => {
    const options = {
      hostname: ip.address(),
      port: 7000,
      path: '/VMC-3Axis/garbage/current?path=//Device[@name="VMC-3Axis"]'
    }

    http.get(options, (res) => {
      res.on('data', (chunk) => {
        const xml = String(chunk)
        let obj = parse(xml)
        let root = obj.root
        let name = root.name
        let child = root.children[1].children[0]
        let errorCode = child.attributes.errorCode
        let content = child.content
        let expectedContent = `The following path is invalid: ${options.path}.`
        expect(name).to.eql('MTConnectError')
        expect(errorCode).to.eql('UNSUPPORTED')
        expect(content).to.eql(expectedContent)
        done()
      })
    })
  })
  it('gives INVALID_XPATH error when path is not present', (done) => {
    const options = {
      hostname: ip.address(),
      port: 7000,
      path: '/VMC-3Axis/current?path=//"AXES"'
    }

    http.get(options, (res) => {
      res.on('data', (chunk) => {
        const xml = String(chunk)
        let obj = parse(xml)
        let root = obj.root
        let name = root.name
        let child = root.children[1].children[0]
        let errorCode = child.attributes.errorCode
        let content = child.content
        let expectedContent = `The path could not be parsed. Invalid syntax: //"AXES".`
        expect(name).to.eql('MTConnectError')
        expect(errorCode).to.eql('INVALID_XPATH')
        expect(content).to.eql(expectedContent)
        done()
      })
    })
  })
})

describe('When a request does not contain current, sample or probe', () => {
  before(() => {
    shdr.clear()
    schemaPtr.clear()
    cbPtr.fill(null).empty()
    dataStorage.hashCurrent.clear()
    dataStorage.hashLast.clear()
    const jsonFile = fs.readFileSync('./test/support/jsonFile', 'utf8')
    lokijs.insertSchemaToDB(JSON.parse(jsonFile))
    ag.startAgent()
  })

  after(() => {
    ag.stopAgent()
    dataStorage.hashLast.clear()
    dataStorage.hashCurrent.clear()
    cbPtr.fill(null).empty()
    schemaPtr.clear()
    shdr.clear()
  })
  it('gives UNSUPPORTED error', (done) => {
    const options = {
      hostname: ip.address(),
      port: 7000,
      path: '/VMC-3Axis/garbage/check?path=//Device[@name="VMC-3Axis"]'
    }

    http.get(options, (res) => {
      res.on('data', (chunk) => {
        const xml = String(chunk)
        let obj = parse(xml)
        let root = obj.root
        let name = root.name
        let child = root.children[1].children[0]
        let errorCode = child.attributes.errorCode
        let content = child.content
        let expectedContent = `The following path is invalid: ${options.path}.`
        expect(name).to.eql('MTConnectError')
        expect(errorCode).to.eql('UNSUPPORTED')
        expect(content).to.eql(expectedContent)
        done()
      })
    })
  })
})

describe('emptyStream', () => {
  let stub
  let stub1
  before(() => {
    shdr.clear()
    schemaPtr.clear()
    cbPtr.size = 10
    cbPtr.fill(null).empty()
    const jsonFile = fs.readFileSync('./test/support/VMC-3Axis.json', 'utf8')
    lokijs.insertSchemaToDB(JSON.parse(jsonFile))
    stub = sinon.stub(common, 'getAllDeviceUuids')
    stub.returns(uuidCollection)
    stub1 = sinon.stub(dataStorage, 'getBufferSize')
    stub1.returns(1000)
    ag.startAgent()
  })

  after(() => {
    ag.stopAgent()
    stub1.restore()
    stub.restore()
    cbPtr.size = bufferSize
    cbPtr.fill(null).empty()
    schemaPtr.clear()
    shdr.clear()
    dataStorage.hashCurrent.clear()
    dataStorage.hashLast.clear()
  })
  it('gives an empty MTConnectStreams without any dataItems', (done) => {
    const options = {
      hostname: ip.address(),
      port: 7000,
      path: '/sample?path=//Axes'
    }

    http.get(options, (res) => {
      res.on('data', (chunk) => {
        const xml = String(chunk)
        let obj = parse(xml)
        let root = obj.root
        let child = root.children[1].children[0]
        expect(root.name).to.eql('MTConnectStreams')
        expect(child.name).to.eql('DeviceStream')
        expect(child.attributes).to.eql(attributes)
        expect(child.children.length).to.eql(0)
        done()
      })
    })
  })
})

describe('invalid "from" value', () => {
  let stub
  before(() => {
    shdr.clear()
    schemaPtr.clear()
    cbPtr.fill(null).empty()
    const jsonFile = fs.readFileSync('./test/support/VMC-3Axis.json', 'utf8')
    lokijs.insertSchemaToDB(JSON.parse(jsonFile))
    stub = sinon.stub(common, 'getAllDeviceUuids')
    stub.returns(uuidCollection)
    ag.startAgent()
  })

  after(() => {
    ag.stopAgent()
    stub.restore()
    cbPtr.fill(null).empty()
    schemaPtr.clear()
    shdr.clear()
    dataStorage.hashCurrent.clear()
    dataStorage.hashLast.clear()
  })

  it('from = non integer value, OUT_OF_RANGE error: from must be a positive integer', (done) => {
    const options = {
      hostname: ip.address(),
      port: 7000,
      path: '/sample?from=abc'
    }

    http.get(options, (res) => {
      res.on('data', (chunk) => {
        const xml = String(chunk)
        let obj = parse(xml)
        let root = obj.root
        let child = root.children[1].children[0]
        let errorCode = child.attributes.errorCode
        let content = child.content

        expect(root.name).to.eql('MTConnectError')
        expect(errorCode).to.eql('OUT_OF_RANGE')
        expect(content).to.eql('\'from\' must be a positive integer.')
        done()
      })
    })
  })

  it('from < 0, OUT_OF_RANGE error: from must be a positive integer', (done) => {
    const options = {
      hostname: ip.address(),
      port: 7000,
      path: '/sample?from=-1'
    }

    http.get(options, (res) => {
      res.on('data', (chunk) => {
        const xml = String(chunk)
        let obj = parse(xml)
        let root = obj.root
        let child = root.children[1].children[0]
        let errorCode = child.attributes.errorCode
        let content = child.content

        expect(root.name).to.eql('MTConnectError')
        expect(errorCode).to.eql('OUT_OF_RANGE')
        expect(content).to.eql('\'from\' must be a positive integer.')
        done()
      })
    })
  })

  it('from < firstSequenceId, OUT_OF_RANGE error: from must be greater than or equal to firstSequence ', (done) => {
    let sequence = dataStorage.getSequence()
    let firstSequence = sequence.firstSequence
    let reqSeq = firstSequence - 1
    const options = {
      hostname: ip.address(),
      port: 7000,
      path: `/sample?from=${reqSeq}`
    }

    http.get(options, (res) => {
      res.on('data', (chunk) => {
        const xml = String(chunk)
        let obj = parse(xml)
        let root = obj.root
        let child = root.children[1].children[0]
        let errorCode = child.attributes.errorCode
        let content = child.content

        expect(root.name).to.eql('MTConnectError')
        expect(errorCode).to.eql('OUT_OF_RANGE')
        expect(content).to.eql(`\'from\' must be greater than or equal to ${firstSequence}.`)
        done()
      })
    })
  })

  it('from > lastsequenceId, OUT_OF_RANGE error: from must be less than or equal to lastSequence ', (done) => {
    let sequence = dataStorage.getSequence()
    let lastSequence = sequence.lastSequence
    let reqSeq = lastSequence + 1
    const options = {
      hostname: ip.address(),
      port: 7000,
      path: `/sample?from=${reqSeq}`
    }

    http.get(options, (res) => {
      res.on('data', (chunk) => {
        const xml = String(chunk)
        let obj = parse(xml)
        let root = obj.root
        let child = root.children[1].children[0]
        let errorCode = child.attributes.errorCode
        let content = child.content

        expect(root.name).to.eql('MTConnectError')
        expect(errorCode).to.eql('OUT_OF_RANGE')
        expect(content).to.eql(`\'from\' must be less than or equal to ${lastSequence}.`)
        done()
      })
    })
  })
})

describe('Multiple Errors', () => {
  let stub

  before(() => {
    shdr.clear()
    schemaPtr.clear()
    cbPtr.fill(null).empty()
    const jsonFile = fs.readFileSync('./test/support/VMC-3Axis.json', 'utf8')
    lokijs.insertSchemaToDB(JSON.parse(jsonFile))
    stub = sinon.stub(common, 'getAllDeviceUuids')
    stub.returns(uuidCollection)
    ag.startAgent()
  })

  after(() => {
    ag.stopAgent()
    stub.restore()
    cbPtr.fill(null).empty()
    schemaPtr.clear()
    shdr.clear()
    dataStorage.hashCurrent.clear()
    dataStorage.hashLast.clear()
  })

  it('gives multiple errors in a response to /sample', function * () {
    // path - This is an xpath expression specifying the components and/or data items to include in the
    // sample. If the path specifies a component, all data items for that component and any of its sub-
    // components MUST be included. For example, if the application specifies the path=//Axes,
    // then all the data items for the Axes component as well as the Linear and Rotary sub-
    // components MUST be included as well. The path MUST also include any
    // ComponentReference and DataItemReference that have been associated by another
    // component in the References collection. These items MUST be included as if the xpath had been
    // explicitly included in the path.
    //
    // from - This parameter requests Events, Condition, and Samples starting at this sequence
    // number. The sequence number can be obtained from a prior current or sample request. The
    // response MUST provide the nextSequence number. If the value is 0 the first available
    // sample or event MUST be used. If the value is less than 0 (< 0) an INVALID_REQUEST error
    // MUST be returned.

    // count - The maximum number of Events, Condition, and Samples to consider, see detailed
    // explanation below. Events, Condition, and Samples will be considered between from and from
    // + count, where the latter is the lesser of from + count and the last sequence number
    // stored in the agent. The Agent MUST NOT send back more than this number of Events,
    // Condition, and Samples (in aggregate), but fewer Events, Condition, and Samples MAY be
    // returned. If the value is less than 1 (< 1) an INVALID_REQUEST error MUST be returned.

    const url = `http://${ip.address()}:7000/sample?path=//Axes//Garbage&from=0&count=0`
    let { body } = yield request(url)
    let { root } = parse(body)
    let name = root.name
    let child = root.children[1].children
    expect(name).to.eql('MTConnectError')
    expect(child.length).to.eql(3)
    expect(child[0].attributes.errorCode).to.eql('INVALID_XPATH')
    expect(child[1].attributes.errorCode).to.eql('INVALID_REQUEST')
    expect(child[2].attributes.errorCode).to.eql('INVALID_REQUEST')
  })

  it('gives multiple errors in a response to /current', (done) => {
    const options = {
      hostname: ip.address(),
      port: 7000,
      path: '/current?path=//Axes//Garbage&at=1000'
    }

    http.get(options, (res) => {
      res.on('data', (chunk) => {
        const xml = String(chunk)
        let obj = parse(xml)
        let root = obj.root
        let name = root.name
        let child = root.children[1].children
        expect(name).to.eql('MTConnectError')
        expect(child.length).to.eql(2)
        expect(child[0].attributes.errorCode).to.eql('INVALID_XPATH')
        expect(child[1].attributes.errorCode).to.eql('OUT_OF_RANGE')
        done()
      })
    })
  })
})

describe('Condition()', () => {
  const shdrString1 = '2010-09-29T23:59:33.460470Z|htemp|WARNING|HTEMP|1|HIGH|Oil Temperature High'
  before(() => {
    shdr.clear()
    schemaPtr.clear()
    cbPtr.fill(null).empty()
    dataStorage.hashCurrent.clear()
    dataStorage.hashLast.clear()
    const jsonFile = fs.readFileSync('./test/support/VMC-3Axis.json', 'utf8')
    lokijs.insertSchemaToDB(JSON.parse(jsonFile))
    common.parsing(shdrString1, '000')
    // const parsedInput = common.inputParsing(shdrString1, '000')
    // lokijs.dataCollectionUpdate(parsedInput, '000')
    ag.startAgent()
  })

  after(() => {
    ag.stopAgent()
    dataStorage.hashLast.clear()
    dataStorage.hashCurrent.clear()
    cbPtr.fill(null).empty()
    schemaPtr.clear()
    shdr.clear()
  })

  it('gives the status of a device - NORMAL, FAULT, UNAVAILABLE, WARNING', (done) => {
    const options = {
      hostname: ip.address(),
      port: 7000,
      path: '/VMC-3Axis/current?path=//Device[@name="VMC-3Axis"]//Hydraulic'
    }
    
    http.get(options, (res) => {
      res.on('data', (chunk) => {
        const xml = String(chunk)
        let obj = parse(xml)
        let root = obj.root
        let child = root.children[1].children[0].children[0].children
        let lastChild = child[0].children[2]
        let attributes = lastChild.attributes
        expect(child[0].name).to.eql('Condition')
        expect(lastChild.name).to.eql('Warning')
        expect(attributes.nativeCode).to.eql('HTEMP')
        expect(attributes.nativeSeverity).to.eql('1')
        expect(attributes.qualifier).to.eql('HIGH')
        expect(lastChild.content).to.eql('Oil Temperature High')
        done()
      })
    })
  })
})

describe('/sample response for dataItem with type', () => {
  before(() => {
    shdr.clear()
    schemaPtr.clear()
    cbPtr.fill(null).empty()
    dataStorage.hashCurrent.clear()
    dataStorage.hashLast.clear()
    const jsonFile = fs.readFileSync('./test/support/VMC-3Axis.json', 'utf8')
    lokijs.insertSchemaToDB(JSON.parse(jsonFile))
    const shdrString6 = '2016-09-29T23:59:33.460470Z|msg|CHG_INSRT|Change Inserts'
    const shdrString7 = '2016-09-29T23:59:33.460470Z|msg||Change Inserts'
    common.parsing(shdrString6, '000')
    common.parsing(shdrString7, '000')
    // const result6 = common.inputParsing(shdrString6, '000')
    // lokijs.dataCollectionUpdate(result6, '000')
    // const result7 = common.inputParsing(shdrString7, '000')
    // lokijs.dataCollectionUpdate(result7, '000')
    stub = sinon.stub(common, 'getAllDeviceUuids')
    stub.returns(uuidCollection)
    ag.startAgent()
  })

  after(() => {
    ag.stopAgent()
    stub.restore()
    dataStorage.hashLast.clear()
    dataStorage.hashCurrent.clear()
    cbPtr.fill(null).empty()
    schemaPtr.clear()
    shdr.clear()
  })
  it('MESSAGE', (done) => {
    const getSequence = dataStorage.getSequence()
    const lastSequence = getSequence.lastSequence
    const from = lastSequence - 3
    const options = {
      hostname: ip.address(),
      port: 7000,
      path: `/sample?from=${from}&count=10`
    }

    http.get(options, (res) => {
      res.on('data', (chunk) => {
        const xml = String(chunk)
        const obj = parse(xml)
        const root = obj.root
        const child = root.children[1]
        const children = child.children[0].children[0].children[0].children
        const child1 = children[0]
        const child2 = children[1]
        expect(child1.name).to.eql(child2.name)
        expect(child2.attributes.dataItemId).to.eql(child1.attributes.dataItemId)
        expect(child1.attributes.nativeCode).to.eql('CHG_INSRT')
        expect(child2.attributes.nativeCode).to.eql(undefined)
        expect(child1.content).to.eql(child2.content)
        done()
      })
    })
  })
})
/* ************************************* Asset ************************** */
describe('printEmptyAsset', () => {
  let stub
  let stub1

  before(() => {
    shdr.clear()
    schemaPtr.clear()
    cbPtr.fill(null).empty()
    dataStorage.assetBuffer.fill(null).empty()
    dataStorage.hashAssetCurrent.clear()
    const jsonFile = fs.readFileSync('./test/support/VMC-3Axis.json', 'utf8')
    lokijs.insertSchemaToDB(JSON.parse(jsonFile))
    stub = sinon.stub(common, 'getAllDeviceUuids')
    stub.returns(uuidCollection)
    stub1 = sinon.stub(lokijs, 'getAssetCollection')
    stub1.returns([])
    ag.startAgent()
  })

  after(() => {
    ag.stopAgent()
    stub1.restore()
    stub.restore()
    dataStorage.hashAssetCurrent.clear()
    dataStorage.assetBuffer.fill(null).empty()
    cbPtr.fill(null).empty()
    schemaPtr.clear()
    shdr.clear()
    dataStorage.hashCurrent.clear()
    dataStorage.hashLast.clear()
  })
  it('/asset give empty asset response when no assets are present', (done) => {
    const options = {
      hostname: ip.address(),
      port: 7000,
      path: '/assets'
    }

    http.get(options, (res) => {
      res.on('data', (chunk) => {
        const xml = String(chunk)
        let obj = parse(xml)
        let root = obj.root
        let child = root.children[1]
        let children = child.children
        expect(root.name).to.eql('MTConnectAssets')
        expect(child.name).to.eql('Assets')
        expect(children.length).to.eql(0)
        done()
      })
    })
  })
})

describe('printAsset()', () => {
  let shdr1 = '2016-07-25T05:50:22.303002Z|@ASSET@|EM233|CuttingTool|<CuttingTool serialNumber="ABC" toolId="10" assetId="ABC">' +
  '<Description></Description><CuttingToolLifeCycle><ToolLife countDirection="UP" limit="0" type="MINUTES">160</ToolLife>' +
  '<Location type="POT">10</Location><Measurements><FunctionalLength code="LF" minimum="0" nominal="3.7963">3.7963</FunctionalLength>' +
  '<CuttingDiameterMax code="DC" minimum="0" nominal="0">0</CuttingDiameterMax></Measurements></CuttingToolLifeCycle></CuttingTool>'
  let shdr2 = '2016-07-25T05:50:25.303002Z|@ASSET@|EM262|CuttingTool|<CuttingTool serialNumber="XYZ" toolId="11" assetId="XYZ">' +
  '<Description></Description><CuttingToolLifeCycle><ToolLife countDirection="UP" limit="0" type="MINUTES">341</ToolLife>' +
  '<Location type="POT">11</Location><Measurements><FunctionalLength code="LF" minimum="0" nominal="4.12213">4.12213</FunctionalLength>' +
  '<CuttingDiameterMax code="DC" minimum="0" nominal="0">0</CuttingDiameterMax></Measurements></CuttingToolLifeCycle></CuttingTool>'
  before(() => {
    shdr.clear()
    schemaPtr.clear()
    cbPtr.fill(null).empty()
    dataStorage.hashCurrent.clear()
    dataStorage.hashLast.clear()
    dataStorage.assetBuffer.fill(null).empty()
    dataStorage.hashAssetCurrent.clear()
    const jsonFile = fs.readFileSync('./test/support/VMC-3Axis.json', 'utf8')
    lokijs.insertSchemaToDB(JSON.parse(jsonFile))
    stub = sinon.stub(common, 'getAllDeviceUuids')
    stub.returns(uuidCollection)
    common.parsing(shdr1, '000')
    common.parsing(shdr2, '000')
    // const jsonObj = common.inputParsing(shdr1)
    // lokijs.dataCollectionUpdate(jsonObj, '000')
    // const jsonObj2 = common.inputParsing(shdr2)
    // lokijs.dataCollectionUpdate(jsonObj2, '000')
    ag.startAgent()
  })

  after(() => {
    ag.stopAgent()
    stub.restore()
    dataStorage.hashAssetCurrent.clear()
    dataStorage.assetBuffer.fill(null).empty()
    dataStorage.hashLast.clear()
    dataStorage.hashCurrent.clear()
    cbPtr.fill(null).empty()
    schemaPtr.clear()
    shdr.clear()
  })

  it('simple asset request with one assetId specified', (done) => {
    const options = {
      hostname: ip.address(),
      port: 7000,
      path: '/assets/EM233'
    }

    http.get(options, (res) => {
      res.on('data', (chunk) => {
        const xml = String(chunk)
        let obj = parse(xml)
        let root = obj.root
        let child = root.children[1]
        let children = child.children
        expect(root.name).to.eql('MTConnectAssets')
        expect(child.name).to.eql('Assets')
        expect(children[0].name).to.eql('CuttingTool')
        expect(children[0].attributes.assetId).to.eql('EM233')
        done()
      })
    })
  })

  it('simple asset request with multiple assetIds specified', (done) => {
    const options = {
      hostname: ip.address(),
      port: 7000,
      path: '/assets/EM233;EM262'
    }

    http.get(options, (res) => {
      res.on('data', (chunk) => {
        const xml = String(chunk)
        let obj = parse(xml)
        let root = obj.root
        let child = root.children[1]
        let children = child.children
        expect(root.name).to.eql('MTConnectAssets')
        expect(child.name).to.eql('Assets')
        expect(children.length).to.eql(2)
        expect(children[0].attributes.assetId).to.eql('EM233')
        expect(children[1].attributes.assetId).to.eql('EM262')
        done()
      })
    })
  })

  it('/assets give all assets in the order of occurence (recent one first)', (done) => {
    const options = {
      hostname: ip.address(),
      port: 7000,
      path: '/assets'
    }

    http.get(options, (res) => {
      res.on('data', (chunk) => {
        const xml = String(chunk)
        let obj = parse(xml)
        let root = obj.root
        let child = root.children[1]
        let children = child.children
        expect(root.name).to.eql('MTConnectAssets')
        expect(child.name).to.eql('Assets')
        expect(children.length).to.eql(2)
        expect(children[0].attributes.assetId).to.eql('EM262')
        expect(children[1].attributes.assetId).to.eql('EM233')
        done()
      })
    })
  })

  it('asset req "/deviceName/assets/assetId" gives the details of the specified asset with target deviceName', function * r () {
    const { body } = yield request('http://0.0.0.0:7000/VMC-3Axis/assets/EM233')
    const xml = String(body)
    let obj = parse(xml)
    let root = obj.root
    let child = root.children[1]
    let children = child.children
    expect(root.name).to.eql('MTConnectAssets')
    expect(child.name).to.eql('Assets')
    expect(children.length).to.eql(1)
    expect(children[0].attributes.assetId).to.eql('EM233')
  })

  // Eg: http://example.com/Mill123/assets
  it(`asset request '/deviceName/assets' gives all the assets associated with specified device`, (done) => {
    const options = {
      hostname: ip.address(),
      port: 7000,
      path: '/VMC-3Axis/assets'
    }

    http.get(options, (res) => {
      res.on('data', (chunk) => {
        const xml = String(chunk)
        let obj = parse(xml)
        let root = obj.root
        let child = root.children[1]
        let children = child.children
        expect(root.name).to.eql('MTConnectAssets')
        expect(child.name).to.eql('Assets')
        expect(children.length).to.eql(2)
        expect(children[0].attributes.assetId).to.eql('EM262')
        expect(children[1].attributes.assetId).to.eql('EM233')
        done()
      })
    })
  })
})

describe('asset Filtering', () => {
  let stub
  const shdr1 = '2016-07-25T05:50:22.303002Z|@ASSET@|EM233|Garbage|<CuttingTool serialNumber="ABC" toolId="10" assetId="ABC">' +
  '<Description></Description><CuttingToolLifeCycle><ToolLife countDirection="UP" limit="0" type="MINUTES">160</ToolLife>' +
  '<Location type="POT">10</Location><Measurements><FunctionalLength code="LF" minimum="0" nominal="3.7963">3.7963</FunctionalLength>' +
  '<CuttingDiameterMax code="DC" minimum="0" nominal="0">0</CuttingDiameterMax></Measurements></CuttingToolLifeCycle></CuttingTool>'
  const shdr2 = '2016-07-25T05:50:25.303002Z|@ASSET@|EM262|CuttingTool|<CuttingTool serialNumber="XYZ" toolId="11" assetId="XYZ">' +
  '<Description></Description><CuttingToolLifeCycle><ToolLife countDirection="UP" limit="0" type="MINUTES">341</ToolLife>' +
  '<Location type="POT">11</Location><Measurements><FunctionalLength code="LF" minimum="0" nominal="4.12213">4.12213</FunctionalLength>' +
  '<CuttingDiameterMax code="DC" minimum="0" nominal="0">0</CuttingDiameterMax></Measurements></CuttingToolLifeCycle></CuttingTool>'
  const shdr3 = '2016-07-25T05:50:27.303002Z|@ASSET@|EM263|CuttingTool|<CuttingTool serialNumber="GHI" toolId="10" assetId="ABC">' +
  '<Description></Description><CuttingToolLifeCycle><ToolLife countDirection="UP" limit="0" type="MINUTES">160</ToolLife>' +
  '<Location type="POT">10</Location><Measurements><FunctionalLength code="LF" minimum="0" nominal="3.7963">3.7963</FunctionalLength>' +
  '<CuttingDiameterMax code="DC" minimum="0" nominal="0">0</CuttingDiameterMax></Measurements></CuttingToolLifeCycle></CuttingTool>'
  const shdr4 = '2016-07-25T05:50:28.303002Z|@ASSET@|EM264|CuttingTool|<CuttingTool serialNumber="DEF" toolId="11" assetId="XYZ">' +
  '<Description></Description><CuttingToolLifeCycle><ToolLife countDirection="UP" limit="0" type="MINUTES">341</ToolLife>' +
  '<Location type="POT">11</Location><Measurements><FunctionalLength code="LF" minimum="0" nominal="4.12213">4.12213</FunctionalLength>' +
  '<CuttingDiameterMax code="DC" minimum="0" nominal="0">0</CuttingDiameterMax></Measurements></CuttingToolLifeCycle></CuttingTool>'
  before(()=>{
    ag.startAgent()
  })

  beforeEach(() => {
    shdr.clear()
    schemaPtr.clear()
    cbPtr.fill(null).empty()
    dataStorage.assetBuffer.fill(null).empty()
    dataStorage.hashAssetCurrent.clear()
    const jsonFile = fs.readFileSync('./test/support/VMC-3Axis.json', 'utf8')
    lokijs.insertSchemaToDB(JSON.parse(jsonFile))
    const jsonFile1 = fs.readFileSync('./test/support/VMC-4Axis.json', 'utf8')
    lokijs.insertSchemaToDB(JSON.parse(jsonFile1))
    stub = sinon.stub(common, 'getAllDeviceUuids')
    stub.returns(['000', '111'])
    common.parsing(shdr1, '000')
    common.parsing(shdr2, '111')
    // const jsonObj = common.inputParsing(shdr1)
    // lokijs.dataCollectionUpdate(jsonObj, '000')
    // const jsonObj2 = common.inputParsing(shdr2)
    // lokijs.dataCollectionUpdate(jsonObj2, '111')
  })

  afterEach(() => {
    stub.restore()
  })

  after(() =>{
    ag.stopAgent()
    dataStorage.assetBuffer.fill(null).empty()
    dataStorage.hashAssetCurrent.clear()
    dataStorage.hashCurrent.clear()
    dataStorage.hashLast.clear()
    cbPtr.fill(null).empty()
    schemaPtr.clear()
    shdr.clear()
  })

  it('/assets?type give all assets with the specified AssetType', (done) => {
    const options = {
      hostname: ip.address(),
      port: 7000,
      path: '/assets?type=CuttingTool'
    }

    http.get(options, (res) => {
      res.on('data', (chunk) => {
        const xml = String(chunk)
        const obj = parse(xml)
        const root = obj.root
        const child = root.children[1]
        const children = child.children
        expect(root.name).to.eql('MTConnectAssets')
        expect(child.name).to.eql('Assets')
        expect(children.length).to.eql(1)
        expect(children[0].attributes.assetId).to.eql('EM262')
        done()
      })
    })
  })

  it('/assets?type&count give \'count\' number of recent assets with the specified AssetType', (done) => {
    common.parsing(shdr3, '000')
    common.parsing(shdr4, '111')
    // const jsonObj = common.inputParsing(shdr3)
    // lokijs.dataCollectionUpdate(jsonObj, '000')
    // const jsonObj2 = common.inputParsing(shdr4)
    // lokijs.dataCollectionUpdate(jsonObj2, '111')

    const options = {
      hostname: ip.address(),
      port: 7000,
      path: '/assets?type=CuttingTool&count=2'
    }

    http.get(options, (res) => {
      res.on('data', (chunk) => {
        const xml = String(chunk)
        const obj = parse(xml)
        const root = obj.root
        const child = root.children[1]
        const children = child.children
        expect(root.name).to.eql('MTConnectAssets')
        expect(child.name).to.eql('Assets')
        expect(children.length).to.eql(2)
        expect(children[0].attributes.assetId).to.eql('EM264')  // make test independent of config val by stubbing.
        expect(children[1].attributes.assetId).to.eql('EM263')
        done()
      })
    })
  })

  it('/deviceName/assets?type&count give \'count\' number of recent assets associated with specified device and of specified type', function * () {
    const { body } = yield request('http://0.0.0.0:7000/VMC-4Axis/assets?type=CuttingTool&count=2')
    const xml = String(body)
    const obj = parse(xml)
    const root = obj.root
    const child = root.children[1]
    const children = child.children
    expect(root.name).to.eql('MTConnectAssets')
    expect(child.name).to.eql('Assets')
    expect(children.length).to.eql(1)
    expect(children[0].attributes.assetId).to.eql('EM262')
  })

  it('/assets?type&target gives all the assets associated with specified target and of specified type', (done) => {
    const options = {
      hostname: ip.address(),
      port: 7000,
      path: '/assets?type=CuttingTool&target=VMC-4Axis'
    }

    http.get(options, (res) => {
      res.on('data', (chunk) => {
        const xml = String(chunk)
        const obj = parse(xml)
        const root = obj.root
        const child = root.children[1]
        const children = child.children
        expect(root.name).to.eql('MTConnectAssets')
        expect(child.name).to.eql('Assets')
        expect(children.length).to.eql(1)
        expect(children[0].attributes.assetId).to.eql('EM262')
        done()
      })
    })
  })
})

describe('AssetErrors', () => {
  before(() => {
    shdr.clear()
    schemaPtr.clear()
    cbPtr.fill(null).empty()
    dataStorage.hashAssetCurrent.clear()
    dataStorage.assetBuffer.fill(null).empty()
    const jsonFile = fs.readFileSync('./test/support/VMC-3Axis.json', 'utf8')
    lokijs.insertSchemaToDB(JSON.parse(jsonFile))
    stub = sinon.stub(common, 'getAllDeviceUuids')
    stub.returns(uuidCollection)
    ag.startAgent()
  })

  after(() => {
    ag.stopAgent()
    stub.restore()
    dataStorage.assetBuffer.fill(null).empty()
    dataStorage.hashAssetCurrent.clear()
    cbPtr.fill(null).empty()
    schemaPtr.clear()
    shdr.clear()
    dataStorage.hashCurrent.clear()
    dataStorage.hashLast.clear()
  })
  it('/asset give empty asset response when no assets are present', (done) => {
    const options = {
      hostname: ip.address(),
      port: 7000,
      path: '/assets/ST1'
    }

    http.get(options, (res) => {
      res.on('data', (chunk) => {
        const xml = String(chunk)
        const obj = parse(xml)
        const root = obj.root
        const child = root.children[1].children[0]
        const errorCode = child.attributes.errorCode
        const content = child.content

        expect(root.name).to.eql('MTConnectError')
        expect(errorCode).to.eql('ASSET_NOT_FOUND')
        expect(content).to.eql(`Could not find asset: ST1`)
        done()
      })
    })
  })
})

describe('current with interval', () => {
  let stub

  before(() => {
    shdr.clear()
    schemaPtr.clear()
    cbPtr.fill(null).empty()
    const jsonFile = fs.readFileSync('./test/support/VMC-3Axis.json', 'utf8')
    lokijs.insertSchemaToDB(JSON.parse(jsonFile))
    stub = sinon.stub(common, 'getAllDeviceUuids')
    stub.returns(uuidCollection)
    ag.startAgent()
  })

  after(() => {
    ag.stopAgent()
    stub.restore()
    cbPtr.fill(null).empty()
    schemaPtr.clear()
    shdr.clear()
    dataStorage.hashCurrent.clear()
    dataStorage.hashLast.clear()
  })

  // checking Transfer-Encoding: chunked and boundary in MIME based stream.
  it('gives current response at the specified delay as chunked multipart message', (done) => {
    let stub2 = sinon.stub()
    const boundary = `\r\n--${md5(moment.utc().format())}\r\n`
    const contentType = `Content-type: text/xml\r\n`
    const options = {
      hostname: ip.address(),
      port: 7000,
      path: '/current?interval=1000&path=//Axes//Linear[@name="X"]',
      headers: {
        'Content-type': 'application/json'
      }
    }

    // setTimeout(() => {
    //   //expect(stub2.callCount).to.eql(1)
    //   //expect(stub2.firstCall.args[0].toString()).to.eql(result)
    //   // expect(stub2.firstCall.args[0].toString()).to.eql(boundary)
    //   // expect(stub2.secondCall.args[0].toString()).to.eql(contentType)
    //   done()
    // }, 1000)

    http.get(options, (res) => {
      console.log(res.headers)
      res.on('data', function(data){
        console.log(data)
      })
    })
  })
})

describe('sample with interval', ()=>{
  let stub

  before(() => {
    schemaPtr.clear()
    shdr.clear()
    cbPtr.fill(null).empty()
    const jsonFile = fs.readFileSync('./test/support/VMC-3Axis.json', 'utf8')
    lokijs.insertSchemaToDB(JSON.parse(jsonFile))
    stub = sinon.stub(common, 'getAllDeviceUuids')
    stub.returns(uuidCollection)
    ag.startAgent()
  })

  after(() => {
    ag.stopAgent()
    stub.restore()
    cbPtr.fill(null).empty()
    schemaPtr.clear()
    shdr.clear()
    dataStorage.hashCurrent.clear()
    dataStorage.hashLast.clear()
  })

  it('should response at the specified delay as chunked multipart message', (done) => {
    let stub2 = sinon.stub()
    const boundary = `\r\n--${md5(moment.utc().format())}\r\n`
    const contentType = `Content-type: text/xml\r\n`
    const options = {
      hostname: ip.address(),
      port: 7000,
      path: '/sample?interval=1000&path=//Axes'
    }

    setTimeout(() => {
      //expect(stub2.firstCall.args[0].toString()).to.eql(boundary)
      //expect(stub2.secondCall.args[0].toString()).to.eql(contentType)
      expect(stub2.callCount).to.eql(1)
      done()
    }, 1000)

    http.get(options, (res) => {
      res.on('data', stub2)
    })
  })
})

describe('duplicateCheck()', () => {
  let stub
  const str = 'TIME|line|204'
  const str3 = 'TIME|line|204'
  const str4 = 'TIME|line|205'
  const dataItemId = 'dev_cn4'
  const name = 'Line'
  const url = `http://${ip.address()}:7000/sample?path=//Device[@name="VMC-3Axis"]//Path`

  before(()=> {
    shdr.clear()
    schemaPtr.clear()
    cbPtr.fill(null).empty()
    const jsonFile = fs.readFileSync('./test/support/VMC-3Axis.json', 'utf8')
    lokijs.insertSchemaToDB(JSON.parse(jsonFile))
    stub = sinon.stub(common, 'getAllDeviceUuids')
    
    stub.returns(uuidCollection)
    ag.startAgent()
  })

  after(()=> {
    ag.stopAgent()
    dataStorage.assetBuffer.fill(null).empty()
    dataStorage.hashAssetCurrent.clear()
    dataStorage.hashCurrent.clear()
    dataStorage.hashLast.clear()
    cbPtr.fill(null).empty()
    schemaPtr.clear()
    shdr.clear()
    stub.restore()
  })

  it('should return UNAVAILABLE for dataItemId cn4', function *(done) {
    const content = 'UNAVAILABLE'
    
    const { body } = yield request(url)
    const obj = parse(body)
    const { root } = obj
    const child = root.children[1].children[0].children[0].children[1].children
    const line = R.filter(isLine, child)
    expect(line.length).to.eql(1)
    expect(line[0].name).to.eql(name)
    expect(line[0].attributes.dataItemId).to.eql(dataItemId)
    expect(line[0].content).to.eql(content)
    done()
  })

  it('should return 204 right after UNAVAILABLE for dataItemId cn4', function *(done) {
    common.parsing(str, '000')
    // const jsonObj = common.inputParsing(str, '000')
    // lokijs.dataCollectionUpdate(jsonObj, '000')
    const content = '204'
    
    const { body } = yield request(url)
    const obj = parse(body)
    const { root } = obj
    const child = root.children[1].children[0].children[0].children[1].children
    const line = R.filter(isLine, child)
    expect(line.length).to.eql(2)
    expect(line[1].name).to.eql(name)
    expect(line[1].attributes.dataItemId).to.eql(dataItemId)
    expect(line[0].content).to.eql('UNAVAILABLE')
    expect(line[1].content).to.eql(content)
    done()
  })

  it('should ignore TIME|line|204 and only insert TIME|line|205', function*(done){
    common.parsing(str3, '000')
    common.parsing(str4, '000')
    // const jsonObj3 = common.inputParsing(str3, '000')
    // lokijs.dataCollectionUpdate(jsonObj3, '000')
    // const jsonObj4 = common.inputParsing(str4, '000')
    // lokijs.dataCollectionUpdate(jsonObj4, '000')
    const content = '205'

    const { body } = yield request(url)
    const obj = parse(body)
    const { root } = obj
    const child = root.children[1].children[0].children[0].children[1].children
    const line = R.filter(isLine, child)
    expect(line.length).to.eql(3)
    expect(line[2].name).to.eql(name)
    expect(line[2].attributes.dataItemId).to.eql(dataItemId)
    expect(line[0].content).to.eql('UNAVAILABLE')
    expect(line[1].content).to.eql('204')
    expect(line[2].content).to.eql(content)
    done()
  })
})

describe.skip('autoAvailable()', () => {
  it('', () => {
  })
})

describe.skip('multipleDisconnect()', () => {
  it('', () => {
  })
})

describe('ignoreTimestamps()', () => {
  let stub
  const str = 'TIME|line|204'
  const str2 = 'TIME|line|205'
  const url = `http://${ip.address()}:7000/sample?path=//Device[@name="VMC-3Axis"]//Path`

  before(()=> {
    shdr.clear()
    schemaPtr.clear()
    cbPtr.fill(null).empty()
    dataStorage.assetBuffer.fill(null).empty()
    dataStorage.hashAssetCurrent.clear()
    dataStorage.hashAdapters.clear()
    const jsonFile = fs.readFileSync('./test/support/VMC-3Axis.json', 'utf8')
    lokijs.insertSchemaToDB(JSON.parse(jsonFile))
    stub = sinon.stub(common, 'getAllDeviceUuids')
    stub.returns(uuidCollection)
    ag.startAgent()
  })

  after(()=> {
    ag.stopAgent()
    dataStorage.assetBuffer.fill(null).empty()
    dataStorage.hashAssetCurrent.clear()
    dataStorage.hashAdapters.clear()
    cbPtr.fill(null).empty()
    schemaPtr.clear()
    shdr.clear()
    stub.restore()
  })

  it('should return timestamp=TIME from TIME|line|204', function *(done) {
    common.parsing(str, '000')
<<<<<<< HEAD
=======
    // const jsonObj = common.inputParsing(str, '000')
    // lokijs.dataCollectionUpdate(jsonObj, '000')
>>>>>>> 302b3e4d

    const { body } = yield request(url)
    const obj = parse(body)
    const { root } = obj
    const child = root.children[1].children[0].children[0].children[1].children
    const line = R.filter(isLine, child)
    expect(line.length).to.eql(2)
    expect(line[0].content).to.eql('UNAVAILABLE')
    expect(line[1].attributes.timestamp).to.eql('TIME')
    done()
  })

  it('should ignore TIME at TIME|line|205', function *(done){
    const device = lokijs.getSchemaDB().data[0].device
<<<<<<< HEAD
    dataStorage.setConfiguration(device, 'IgnoreTimestamps', true)
    common.parsing(str2, '000')
=======
    config.setConfiguration(device, 'IgnoreTimestamps', true)
    common.parsing(str2, '000')
    // const jsonObj2 = common.inputParsing(str2, '000')
    // lokijs.dataCollectionUpdate(jsonObj2, '000')
>>>>>>> 302b3e4d

    const { body } = yield request(url)
    const obj = parse(body)
    const { root } = obj
    const child = root.children[1].children[0].children[0].children[1].children
    const line = R.filter(isLine, child)
    
    expect(line.length).to.eql(3)
    expect(line[0].content).to.eql('UNAVAILABLE')
    expect(line[1].attributes.timestamp).to.eql('TIME')
    expect(line[2].attributes.timestamp).not.to.eql('TIME')
    done()
  })
})

describe('storeAsset()', () => {
  let stub
  const reqPath = '/assets/KSSP300R.1?type=CuttingTool&device=VMC-3Axis'
  const reqXml = fs.readFileSync(`${__dirname}/support/cutting_tool_post.xml`)
  before(() => {
    shdr.clear()
    schemaPtr.clear()
    cbPtr.fill(null).empty()
    dataStorage.hashLast.clear()
    dataStorage.hashCurrent.clear()
    dataStorage.hashAssetCurrent.clear()
    dataStorage.assetBuffer.fill(null).empty()
    const jsonFile = fs.readFileSync('./test/support/VMC-3Axis.json', 'utf8')
    lokijs.insertSchemaToDB(JSON.parse(jsonFile))
    stub = sinon.stub(common, 'getAllDeviceUuids')
    stub.returns(uuidCollection)
    ag.startAgent()
  })

  after(() => {
    ag.stopAgent()
    stub.restore()
    dataStorage.assetBuffer.fill(null).empty()
    dataStorage.hashAssetCurrent.clear()
    dataStorage.hashCurrent.clear()
    dataStorage.hashLast.clear()
    cbPtr.fill(null).empty()
    schemaPtr.clear()
    shdr.clear()
  })

  it('stores the asset received from PUT enabled devices', function * putAsset () {
    const { body } = yield request({
      url: `http://0.0.0.0:7000${reqPath}`,
      method: 'POST',
      headers: {
        'Content-Type': 'text/xml'
      },
      body: reqXml
    })
    // const result = handlers.storeAsset(res, reqPath);
    // const xmlString = ;
    expect(body).to.eql('<success/>\r\n')
  })

  it('/assets will show the newly added', function *(done) {
    const { body } = yield request(`http://${ip.address()}:7000/assets`)
    const obj = parse(body)
    let root = obj.root
    let child = root.children[1].children[0]
    expect(child.name).to.eql('CuttingTool')
    expect(child.attributes.assetId).to.eql('KSSP300R.1')
    //expect(child.attributes.timestamp).to.eql(moment.utc().format())
    done()
  })
})

describe.skip('test PUT blocking', () => {
  let stub
  const url = '/VMC-3Axis?time=TIME&line=205&power=ON'
  let assetBody

  before(() => {
    shdr.clear()
    schemaPtr.clear()
    cbPtr.fill(null).empty()
    dataStorage.hashLast.clear()
    dataStorage.hashCurrent.clear()
    dataStorage.hashAssetCurrent.clear()
    dataStorage.assetBuffer.fill(null).empty()
    const jsonFile = fs.readFileSync('./test/support/VMC-3Axis.json', 'utf8')
    lokijs.insertSchemaToDB(JSON.parse(jsonFile))
    stub = sinon.stub(common, 'getAllDeviceUuids')
    stub.returns(uuidCollection)
    ag.startAgent()
  })

  after(() => {
    ag.stopAgent()
    stub.restore()
    dataStorage.assetBuffer.fill(null).empty()
    dataStorage.hashAssetCurrent.clear()
    dataStorage.hashCurrent.clear()
    dataStorage.hashLast.clear()
    cbPtr.fill(null).empty()
    schemaPtr.clear()
    shdr.clear()
  })

  it('returns Only the HTTP GET request is supported', function *(done){
    const { body } = yield request({
      url: `http://0.0.0.0:7000${url}`,
      method: 'POST',
      headers: {
        'Content-Type': 'text/xml'
      },
      body: assetBody
    })
    console.log(body)
  })
})

describe.skip('veryLargeSequence()', () => {
  it('', (done) =>{
    done()
  })
})

describe.skip('statisticAndTimeSeriesProbe()', () => {
  it('', () => {
  })
})

describe.skip('nonPrintableCharacters()', () => {
  it('', () => {
  })
})<|MERGE_RESOLUTION|>--- conflicted
+++ resolved
@@ -2400,11 +2400,6 @@
 
   it('should return timestamp=TIME from TIME|line|204', function *(done) {
     common.parsing(str, '000')
-<<<<<<< HEAD
-=======
-    // const jsonObj = common.inputParsing(str, '000')
-    // lokijs.dataCollectionUpdate(jsonObj, '000')
->>>>>>> 302b3e4d
 
     const { body } = yield request(url)
     const obj = parse(body)
@@ -2419,16 +2414,9 @@
 
   it('should ignore TIME at TIME|line|205', function *(done){
     const device = lokijs.getSchemaDB().data[0].device
-<<<<<<< HEAD
     dataStorage.setConfiguration(device, 'IgnoreTimestamps', true)
     common.parsing(str2, '000')
-=======
-    config.setConfiguration(device, 'IgnoreTimestamps', true)
-    common.parsing(str2, '000')
-    // const jsonObj2 = common.inputParsing(str2, '000')
-    // lokijs.dataCollectionUpdate(jsonObj2, '000')
->>>>>>> 302b3e4d
-
+    
     const { body } = yield request(url)
     const obj = parse(body)
     const { root } = obj
