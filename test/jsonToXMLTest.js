/**
  * Copyright 2016, System Insights, Inc.
  *
  * Licensed under the Apache License, Version 2.0 (the "License");
  * you may not use this file except in compliance with the License.
  * You may obtain a copy of the License at
  *
  *    http://www.apache.org/licenses/LICENSE-2.0
  *
  * Unless required by applicable law or agreed to in writing, software
  * distributed under the License is distributed on an "AS IS" BASIS,
  * WITHOUT WARRANTIES OR CONDITIONS OF ANY KIND, either express or implied.
  * See the License for the specific language governing permissions and
  * limitations under the License.
  */

// Imports - External

const expect = require('expect.js');
const sinon = require('sinon');
const fs = require('fs');
const parse = require('xml-parser');
const inspect = require('util').inspect;
const http = require('http');
const R = require('ramda');
const ip = require('ip');

// Imports - Internal
const dataStorage = require('../src/dataStorage');
const lokijs = require('../src/lokijs');
const jsonToXML = require('../src/jsonToXML');
const ioEntries = require('./support/ioEntries');
const inputJSON = require('./support/sampleJSONOutput');
const agent = require('../src/main');

// constants
const cbPtr = dataStorage.circularBuffer;
const schemaPtr = lokijs.getSchemaDB();
const shdr = lokijs.getRawDataDB();
const dataItemInitial = ioEntries.dataItemInitial;
const dataItemWithVal = ioEntries.dataItemWithVal;
const dataItemForSample = ioEntries.dataItemForSample;
const dataItemsArr = [ { '$': { category: 'EVENT', id: 'dtop_2', type: 'AVAILABILITY' } },
                      { '$': { category: 'EVENT', id: 'dtop_3', type: 'EMERGENCY_STOP' } } ];
const attributes = { name: 'VMC-3Axis', uuid: '000', id: 'dev' };
const schema = ioEntries.schema[0];
// updateJSON()

describe('updateJSON()', () => {
  describe('creates a JSON with', () => {
    it('latest schema and dataitem values', () => {
      cbPtr.empty();
      shdr.clear();
      schemaPtr.clear();
      shdr.insert({ sequenceId: 0, id: 'avail', uuid: '000', time: '2',
                   value: 'AVAILABLE' });
      shdr.insert({ sequenceId: 1, id:'estop', uuid: '000', time: '2',
                   value: 'TRIGGERED' });
      const jsonObj = ioEntries.newJSON;
      const resultJSON = jsonToXML.updateJSON(ioEntries.schema, dataItemInitial);
      expect(resultJSON.MTConnectStreams.$).to.eql(jsonObj.MTConnectStreams.$);
      expect(resultJSON.MTConnectStreams.Streams).to.eql(jsonObj.MTConnectStreams.Streams);
    });
  });
});

// jsonToXML()
// TODO: check how to getrid of standalone in converted xml
// TODO: restore the functions after the test or sinon.test

describe('jsonToXML()', () => {
  it('converts the json to xml', (done) => {
    let xmlString = fs.readFileSync('./test/support/output.xml', 'utf8');

    // removing the \r\n when read from file
    xmlString = xmlString.replace(/(?:\\[rn]|[\r\n]+)+/g, '\n');
    xmlString = xmlString.replace('</MTConnectDevices>\n', '</MTConnectDevices>');
    const res = {
      write: sinon.stub(),
      writeHead: sinon.stub(),
      addTrailers: sinon.stub(),
    };

    res.end = () => {
      expect(res.write.firstCall.args[0]).to.eql(xmlString);
      done();
    };
    jsonToXML.jsonToXML(JSON.stringify(inputJSON), res);
  });
});

<<<<<<< HEAD
//findDataItemForSample
describe('findDataItemForSample()', () => {
  describe('gives the array of DataItem entries for the given id', () => {
    before(() => {
      shdr.clear();
      schemaPtr.clear();
      cbPtr.fill(null).empty();
    });

    after(() => {
      shdr.clear();
      schemaPtr.clear();
      cbPtr.fill(null).empty();
    });

    it('if present', () => {
      const slicedArray = ioEntries.slicedArray;
      const resultArr = jsonToXML.findDataItemForSample(slicedArray, 'dtop_2');
      const resultArr1 = jsonToXML.findDataItemForSample(slicedArray, 'dtop_3');
      expect(resultArr[0].Availability._).to.eql('UNAVAILABLE');
      expect(resultArr[1].Availability._).to.eql('AVAILABLE');
      expect(resultArr1[0].EmergencyStop._).to.eql('ARMED');
      expect(resultArr1[1].EmergencyStop._).to.eql('TRIGGERED');
    });

    it('if absent', () => {
      const slicedArray = ioEntries.slicedArray;
      const resultArr = jsonToXML.findDataItemForSample(slicedArray, 'dtop');
      expect(resultArr).to.eql(undefined);
    })
  })
});

// Integrated Tests
describe('printError()', () => {
=======
describe.skip('printError()', () => {
>>>>>>> 6efb368b
  const options = {
    hostname: ip.address(),
    port: 7000,
    path: '/current',
  };

  before(() => {
    agent.startAgent();
  });

  after(() => {
    agent.stopAgent();
  });

  it('should return XML Error', () => {
    http.get(options,(res) => {
      res.on('data', (chunk) => {
        const xml = String(chunk);
        let obj = parse(xml);
        let root = obj.root;
        let child = root.children[1].children[0];
        let errorCode = child.attributes.errorCode;
        let content = child.content;
        let detail = inspect(obj, {colors: true, depth: Infinity});

        expect(root.name).to.eql('MTConnectError');
        expect(errorCode).to.eql('NO_DEVICE');
        expect(content).to.eql('Could not find the device null.');
      });
    });
  });
});


describe('printProbe()', () => {
  let stub;

  before(() => {
    stub = sinon.stub(lokijs, 'searchDeviceSchema');
    stub.returns([schema]);

    agent.startAgent();
  });

  after(() => {
    agent.stopAgent();
    stub.restore();
  });

  it('should return probe response', () => {
    const options = {
      hostname: ip.address(),
      port: 7000,
      path: '/probe',
    };

    http.get(options,(res) => {
      res.on('data', (chunk) => {
        const xml = String(chunk);
        let obj = parse(xml);
        let root = obj.root;
        let child = root.children[1].children[0];
        let dataItem = child.children[1].children;

        expect(root.name).to.eql('MTConnectDevices');
        expect(child.name).to.eql('Device');
        expect(child.attributes).to.eql(attributes);
        expect(dataItem[0].name).to.eql('dataItem');
      });
    });
  });
});

describe('printCurrent()', () => {
  let stub;
  let stub1;
  let stub2;

  const options = {
    hostname: ip.address(),
    port: 7000,
    path: '/current',
  };

  before(() => {
    shdr.clear();
    schemaPtr.clear();
    cbPtr.fill(null).empty();
    shdr.insert({ sequenceId: 0, id: 'avail', uuid: '000', time: '2',
                 value: 'AVAILABLE' });
    shdr.insert({ sequenceId: 1, id:'estop', uuid: '000', time: '2',
                 value: 'TRIGGERED' });
    stub = sinon.stub(lokijs, 'searchDeviceSchema');
    stub.returns([schema]);
    stub1 = sinon.stub(lokijs, 'getDataItem');
    stub1.returns(dataItemsArr);
    stub2 = sinon.stub(dataStorage, 'categoriseDataItem');
<<<<<<< HEAD
    stub2.returns(dataItemWithVal);
=======
    stub2.returns(dataItemVar1);

    agent.startAgent();
>>>>>>> 6efb368b
  });

  after(() => {
    agent.stopAgent();

    stub.restore();
    stub1.restore();
    stub2.restore();
    shdr.clear();
    schemaPtr.clear();
    cbPtr.fill(null).empty();
  });

  it('should return the XML current response', () => {
    http.get(options,(res) => {
      res.on('data', (chunk) => {
        const xml = String(chunk);
        let obj = parse(xml);
        let root = obj.root;
        let child = root.children[1].children[0];
        let nameEvent = child.children[0].children[0].name;
        let avail = child.children[0].children[0].children[0];
        let estop = child.children[0].children[0].children[1];

        expect(root.name).to.eql('MTConnectStreams');
        expect(child.name).to.eql('DeviceStream');
        expect(child.attributes).to.eql(attributes);
        expect(nameEvent).to.eql('Event')
        expect(avail.name).to.eql('Availability');
        expect(avail.content).to.eql('AVAILABLE');
        expect(estop.name).to.eql('EmergencyStop');
        expect(estop.content).to.eql('TRIGGERED');
      });
    });
  });
});

//TODO - check whether this functioning is fine. It is not checking for at sequenceId
// as we are stubbing the response for dataItems.
describe('printCurrentAt()', () => {
  let stub;
  let stub1;
  let stub2;

  const options = {
    hostname: ip.address(),
    port: 7000,
    path: '/current?at1',
  };

  before(() => {
    shdr.clear();
    schemaPtr.clear();
    cbPtr.fill(null).empty();
    shdr.insert({ sequenceId: 1, id: 'avail', uuid: '000', time: '2',
                 value: 'AVAILABLE' });
    shdr.insert({ sequenceId: 2, id:'estop', uuid: '000', time: '2',
                 value: 'TRIGGERED' });
    stub = sinon.stub(lokijs, 'searchDeviceSchema');
    stub.returns([schema]);
    stub1 = sinon.stub(lokijs, 'getDataItem');
    stub1.returns(dataItemsArr);
    stub2 = sinon.stub(dataStorage, 'categoriseDataItem');
<<<<<<< HEAD
    stub2.returns(dataItemWithVal);
=======
    stub2.returns(dataItemVar1);

    agent.startAgent();
>>>>>>> 6efb368b
  });

  after(() => {
    agent.stopAgent();

    stub.restore();
    stub1.restore();
    stub2.restore();
    shdr.clear();
    schemaPtr.clear();
    cbPtr.fill(null).empty();
  });

  it('should return the XML current at response when requested sequenceId is within the first and last Sequence ', () => {
    http.get(options,(res) => {
      res.on('data', (chunk) => {
        const xml = String(chunk);
        let obj = parse(xml);
        let root = obj.root;
        let child = root.children[1].children[0];
        let nameEvent = child.children[0].children[0].name;
        let avail = child.children[0].children[0].children[0];
        let estop = child.children[0].children[0].children[1];

        expect(root.name).to.eql('MTConnectStreams');
        expect(child.name).to.eql('DeviceStream');
        expect(child.attributes).to.eql(attributes);
        expect(nameEvent).to.eql('Event')
        expect(avail.name).to.eql('Availability');
        expect(avail.content).to.eql('AVAILABLE');
        expect(estop.name).to.eql('EmergencyStop');
        expect(estop.content).to.eql('TRIGGERED');
      });
    });
  });
});

describe('currentAtOutOfRange() gives the following errors ', () => {
  let stub;
  let stub1;
  let stub2;

  before(() => {
    shdr.clear();
    schemaPtr.clear();
    cbPtr.fill(null).empty();
    shdr.insert({ sequenceId: 1, id: 'avail', uuid: '000', time: '2',
                 value: 'AVAILABLE' });
    shdr.insert({ sequenceId: 2, id:'estop', uuid: '000', time: '2',
                 value: 'TRIGGERED' });
    shdr.insert({ sequenceId: 3, id: 'id1', uuid: '000', time: '2',
                 dataItemName: 'avail', value: 'CHECK1' });
    shdr.insert({ sequenceId: 4, id: 'id2', uuid: '000', time: '2',
                 dataItemName: 'avail', value: 'CHECK2' });
    shdr.insert({ sequenceId: 5, id: 'id3', uuid: '000', time: '2',
                 dataItemName: 'avail', value: 'CHECK3' });
    shdr.insert({ sequenceId: 6, id: 'id4', uuid: '000', time: '2',
                 dataItemName: 'avail', value: 'CHECK4' });
    shdr.insert({ sequenceId: 7, id: 'id5', uuid: '000', time: '2',
                 dataItemName: 'avail', value: 'CHECK5' });
    shdr.insert({ sequenceId: 8, id: 'id6', uuid: '000', time: '2',
                 dataItemName: 'avail', value: 'CHECK6' });
    shdr.insert({ sequenceId: 9, id: 'id7', uuid: '000', time: '2',
                 dataItemName: 'avail', value: 'CHECK7' });
    shdr.insert({ sequenceId: 10, id: 'id8', uuid: '000', time: '2',
                 dataItemName: 'avail', value: 'CHECK8' });
    shdr.insert({ sequenceId: 11, id: 'id9', uuid: '000', time: '2',
                 dataItemName: 'avail', value: 'CHECK9' });
    stub = sinon.stub(lokijs, 'searchDeviceSchema');
    stub.returns([schema]);
    stub1 = sinon.stub(lokijs, 'getDataItem');
    stub1.returns(dataItemsArr);
    stub2 = sinon.stub(dataStorage, 'categoriseDataItem');
    stub2.returns('ERROR');

    agent.startAgent();
  });

  after(() => {
    agent.stopAgent();

    stub.restore();
    stub1.restore();
    stub2.restore();
    shdr.clear();
    schemaPtr.clear();
    cbPtr.fill(null).empty();
  });

  it('\'at must be positive integer\' when at value is negative', () => {
    const options = {
      hostname: ip.address(),
      port: 7000,
      path: '/current?at-10',
    };

    http.get(options,(res) => {
      res.on('data', (chunk) => {
        const xml = String(chunk);
        let obj = parse(xml);
        let root = obj.root;
        let child = root.children[1].children[0];
        let errorCode = child.attributes.errorCode;
        let content = child.content;
        let detail = inspect(obj, {colors: true, depth: Infinity});

        expect(root.name).to.eql('MTConnectError');
        expect(errorCode).to.eql('OUT_OF_RANGE');
        expect(content).to.eql('\'at\' must be a positive integer.');
      });
    });

  });
  it('\'at must be greater than or equal to firstSequenceId\' when at value is lesser than the range', () => {
    const options = {
      hostname: ip.address(),
      port: 7000,
      path: '/current?at1',
    };

    http.get(options,(res) => {
      res.on('data', (chunk) => {
        const xml = String(chunk);
        let obj = parse(xml);
        let root = obj.root;
        let child = root.children[1].children[0];
        let errorCode = child.attributes.errorCode;
        let content = child.content;
        let detail = inspect(obj, {colors: true, depth: Infinity});

        expect(root.name).to.eql('MTConnectError');
        expect(errorCode).to.eql('OUT_OF_RANGE');
        expect(content).to.eql('\'at\' must be greater than or equal to 2.');
      });
    });

  });
  it('\'at must be less than or equal to lastsequenceId\' when at value is greater than the range', () => {
    const options = {
      hostname: ip.address(),
      port: 7000,
      path: '/current?at100',
    };

    http.get(options,(res) => {
      res.on('data', (chunk) => {
        const xml = String(chunk);
        let obj = parse(xml);
        let root = obj.root;
        let child = root.children[1].children[0];
        let errorCode = child.attributes.errorCode;
        let content = child.content;
        let detail = inspect(obj, {colors: true, depth: Infinity});

        expect(root.name).to.eql('MTConnectError');
        expect(errorCode).to.eql('OUT_OF_RANGE');
        expect(content).to.eql('\'at\' must be less than or equal to 11.');
      });
    });
  });
});


describe('printSample(), request /sample is given', () => {
  before(() => {
    shdr.clear();
    schemaPtr.clear();
    cbPtr.fill(null).empty();
    shdr.insert({ sequenceId: 1, id: 'avail', uuid: '000', time: '2',
                 value: 'AVAILABLE' });
    shdr.insert({ sequenceId: 2, id:'estop', uuid: '000', time: '2',
                 value: 'TRIGGERED' });
    stub = sinon.stub(lokijs, 'searchDeviceSchema');
    stub.returns([schema]);
    stub1 = sinon.stub(lokijs, 'getDataItem');
    stub1.returns(dataItemsArr);
    stub2 = sinon.stub(dataStorage, 'categoriseDataItem');
    stub2.returns(dataItemForSample);
  });

  after(() => {
    stub.restore();
    stub1.restore();
    stub2.restore();
    shdr.clear();
    schemaPtr.clear();
    cbPtr.fill(null).empty();
  });

// TODO: change implementation - this is /current implementation
  it('with out path or from & count it should give first 100 dataItems in the queue as response', () => {
    let stub;
    let stub1;
    let stub2;

    const options = {
      hostname: ip.address(),
      port: 7000,
      path: '/sample',
    };

    http.get(options,(res) => {
      res.on('data', (chunk) => {
        const xml = String(chunk);
        let obj = parse(xml);
        let root = obj.root;
        let child = root.children[1].children[0];
        let nameEvent = child.children[0].children[0].name;
        let avail = child.children[0].children[0].children[0];
        let estop = child.children[0].children[0].children[1];

        expect(root.name).to.eql('MTConnectStreams');
        expect(child.name).to.eql('DeviceStream');
        expect(child.attributes).to.eql(attributes);
        expect(nameEvent).to.eql('Event')
        expect(avail.name).to.eql('Availability');
        expect(avail.content).to.eql('AVAILABLE');
        expect(estop.name).to.eql('EmergencyStop');
        expect(estop.content).to.eql('TRIGGERED');
      });
    });

  });

  it.skip('with path', () => {
  });

  it.skip('with from & count', () => {
    let stub;
    let stub1;
    let stub2;

    const options = {
      hostname: ip.address(),
      port: 7000,
      path: '/sample?from=1&count=1',
    };

    http.get(options,(res) => {
      res.on('data', (chunk) => {
        const xml = String(chunk);
        // console.log(require('util').inspect(xml, { depth: null }));
        // let obj = parse(xml);
        // let root = obj.root;
        // let child = root.children[1].children[0];
        // let nameEvent = child.children[0].children[0].name;
        // let avail = child.children[0].children[0].children[0];
        // let estop = child.children[0].children[0].children[1];
        //
        // expect(root.name).to.eql('MTConnectStreams');
        // expect(child.name).to.eql('DeviceStream');
        // expect(child.attributes).to.eql(attributes);
        // expect(nameEvent).to.eql('Event')
        // expect(avail.name).to.eql('Availability');
        // expect(avail.content).to.eql('AVAILABLE');
        // expect(estop.name).to.eql('EmergencyStop');
        // expect(estop.content).to.eql('TRIGGERED');
      });
    });

  });

  it.skip('with path and from&count', () => {
  });

});



describe.skip('Condition()', () => {
  it('', () => {

  });
});

describe.skip('veryLargeSequence()', () => {
  it('', () => {
  });
});

describe.skip('statisticAndTimeSeriesProbe()', () => {
  it('', () => {
  });
});

describe.skip('timeSeries()', () => {
  it('', () => {
  });
});

describe.skip('nonPrintableCharacters()', () => {
  it('', () => {
  });
});

describe.skip('printAsset()', () => {
  it('', () => {
  });
});

describe.skip('printAssetProbe()', () => {
  it('', () => {
  });
});

describe.skip('printConfiguration()', () => {
  it('', () => {
  });
});

describe.skip('printCuttingTool()', () => {
  it('', () => {
  });
});<|MERGE_RESOLUTION|>--- conflicted
+++ resolved
@@ -31,7 +31,7 @@
 const jsonToXML = require('../src/jsonToXML');
 const ioEntries = require('./support/ioEntries');
 const inputJSON = require('./support/sampleJSONOutput');
-const agent = require('../src/main');
+const ag = require('../src/main');
 
 // constants
 const cbPtr = dataStorage.circularBuffer;
@@ -89,7 +89,6 @@
   });
 });
 
-<<<<<<< HEAD
 //findDataItemForSample
 describe('findDataItemForSample()', () => {
   describe('gives the array of DataItem entries for the given id', () => {
@@ -125,9 +124,6 @@
 
 // Integrated Tests
 describe('printError()', () => {
-=======
-describe.skip('printError()', () => {
->>>>>>> 6efb368b
   const options = {
     hostname: ip.address(),
     port: 7000,
@@ -135,11 +131,11 @@
   };
 
   before(() => {
-    agent.startAgent();
+    ag.startAgent();
   });
 
   after(() => {
-    agent.stopAgent();
+    ag.stopAgent();
   });
 
   it('should return XML Error', () => {
@@ -155,7 +151,7 @@
 
         expect(root.name).to.eql('MTConnectError');
         expect(errorCode).to.eql('NO_DEVICE');
-        expect(content).to.eql('Could not find the device null.');
+        expect(content).to.eql('Could not find the device 000.');
       });
     });
   });
@@ -169,11 +165,11 @@
     stub = sinon.stub(lokijs, 'searchDeviceSchema');
     stub.returns([schema]);
 
-    agent.startAgent();
+    ag.startAgent();
   });
 
   after(() => {
-    agent.stopAgent();
+    ag.stopAgent();
     stub.restore();
   });
 
@@ -225,18 +221,12 @@
     stub1 = sinon.stub(lokijs, 'getDataItem');
     stub1.returns(dataItemsArr);
     stub2 = sinon.stub(dataStorage, 'categoriseDataItem');
-<<<<<<< HEAD
     stub2.returns(dataItemWithVal);
-=======
-    stub2.returns(dataItemVar1);
-
-    agent.startAgent();
->>>>>>> 6efb368b
+    ag.startAgent();
   });
 
   after(() => {
-    agent.stopAgent();
-
+    ag.stopAgent();
     stub.restore();
     stub1.restore();
     stub2.restore();
@@ -295,18 +285,12 @@
     stub1 = sinon.stub(lokijs, 'getDataItem');
     stub1.returns(dataItemsArr);
     stub2 = sinon.stub(dataStorage, 'categoriseDataItem');
-<<<<<<< HEAD
     stub2.returns(dataItemWithVal);
-=======
-    stub2.returns(dataItemVar1);
-
-    agent.startAgent();
->>>>>>> 6efb368b
+    ag.startAgent();
   });
 
   after(() => {
-    agent.stopAgent();
-
+    ag.stopAgent();
     stub.restore();
     stub1.restore();
     stub2.restore();
@@ -377,11 +361,11 @@
     stub2 = sinon.stub(dataStorage, 'categoriseDataItem');
     stub2.returns('ERROR');
 
-    agent.startAgent();
+    ag.startAgent();
   });
 
   after(() => {
-    agent.stopAgent();
+    ag.stopAgent();
 
     stub.restore();
     stub1.restore();
@@ -491,7 +475,6 @@
     cbPtr.fill(null).empty();
   });
 
-// TODO: change implementation - this is /current implementation
   it('with out path or from & count it should give first 100 dataItems in the queue as response', () => {
     let stub;
     let stub1;
