/**
  * Copyright 2016, System Insights, Inc.
  *
  * Licensed under the Apache License, Version 2.0 (the "License");
  * you may not use this file except in compliance with the License.
  * You may obtain a copy of the License at
  *
  *    http://www.apache.org/licenses/LICENSE-2.0
  *
  * Unless required by applicable law or agreed to in writing, software
  * distributed under the License is distributed on an "AS IS" BASIS,
  * WITHOUT WARRANTIES OR CONDITIONS OF ANY KIND, either express or implied.
  * See the License for the specific language governing permissions and
  * limitations under the License.
  */

// Imports - External

const expect = require('expect.js');
const sinon = require('sinon');
const fs = require('fs');
const parse = require('xml-parser');
const inspect = require('util').inspect;
const http = require('http');
const R = require('ramda');
const ip = require('ip');

// Imports - Internal
const dataStorage = require('../src/dataStorage');
const lokijs = require('../src/lokijs');
const jsonToXML = require('../src/jsonToXML');
const ioEntries = require('./support/ioEntries');
const inputJSON = require('./support/sampleJSONOutput');
const ag = require('../src/main');

// constants
const cbPtr = dataStorage.circularBuffer;
const schemaPtr = lokijs.getSchemaDB();
const shdr = lokijs.getRawDataDB();
const dataItemInitial = ioEntries.dataItemInitial;
const dataItemWithVal = ioEntries.dataItemWithVal;
const dataItemForSample = ioEntries.dataItemForSample;
const dataItemsArr = [ { '$': { category: 'EVENT', id: 'dtop_2', type: 'AVAILABILITY' } },
                      { '$': { category: 'EVENT', id: 'dtop_3', type: 'EMERGENCY_STOP' } } ];
const attributes = { name: 'VMC-3Axis', uuid: '000', id: 'dev' };
const schema = ioEntries.schema[0];
// updateJSON()

describe('updateJSON()', () => {
  describe('creates a JSON with', () => {
    it('latest schema and dataitem values', () => {
      cbPtr.empty();
      shdr.clear();
      schemaPtr.clear();
      shdr.insert({ sequenceId: 0, id: 'avail', uuid: '000', time: '2',
                   value: 'AVAILABLE' });
      shdr.insert({ sequenceId: 1, id:'estop', uuid: '000', time: '2',
                   value: 'TRIGGERED' });
      const jsonObj = ioEntries.newJSON;
      const resultJSON = jsonToXML.updateJSON(ioEntries.schema, dataItemInitial);
      expect(resultJSON.MTConnectStreams.$).to.eql(jsonObj.MTConnectStreams.$);
      expect(resultJSON.MTConnectStreams.Streams).to.eql(jsonObj.MTConnectStreams.Streams);
    });
  });
});

// jsonToXML()
// TODO: check how to getrid of standalone in converted xml
// TODO: restore the functions after the test or sinon.test

describe('jsonToXML()', () => {
  it('converts the json to xml', (done) => {
    let xmlString = fs.readFileSync('./test/support/output.xml', 'utf8');

    // removing the \r\n when read from file
    xmlString = xmlString.replace(/(?:\\[rn]|[\r\n]+)+/g, '\n');
    xmlString = xmlString.replace('</MTConnectDevices>\n', '</MTConnectDevices>');
    const res = {
      write: sinon.stub(),
      writeHead: sinon.stub(),
      addTrailers: sinon.stub(),
    };

    res.end = () => {
      expect(res.write.firstCall.args[0]).to.eql(xmlString);
      done();
    };
    jsonToXML.jsonToXML(JSON.stringify(inputJSON), res);
  });
});

//findDataItemForSample
describe('findDataItemForSample()', () => {
  describe('gives the array of DataItem entries for the given id', () => {
    before(() => {
      shdr.clear();
      schemaPtr.clear();
      cbPtr.fill(null).empty();
    });

    after(() => {
      shdr.clear();
      schemaPtr.clear();
      cbPtr.fill(null).empty();
    });

    it('if present', () => {
      const slicedArray = ioEntries.slicedArray;
      const resultArr = jsonToXML.findDataItemForSample(slicedArray, 'dtop_2');
      const resultArr1 = jsonToXML.findDataItemForSample(slicedArray, 'dtop_3');
      expect(resultArr[0].Availability._).to.eql('UNAVAILABLE');
      expect(resultArr[1].Availability._).to.eql('AVAILABLE');
      expect(resultArr1[0].EmergencyStop._).to.eql('ARMED');
      expect(resultArr1[1].EmergencyStop._).to.eql('TRIGGERED');
    });

    it('if absent', () => {
      const slicedArray = ioEntries.slicedArray;
      const resultArr = jsonToXML.findDataItemForSample(slicedArray, 'dtop');
      expect(resultArr).to.eql(undefined);
    })
  })
});

// Integrated Tests
describe('printError()', () => {
  const options = {
    hostname: ip.address(),
    port: 7000,
    path: '/current',
  };

  before(() => {
    ag.startAgent();
  });

  after(() => {
    ag.stopAgent();
  });

  it('should return XML Error', () => {
    http.get(options,(res) => {
      res.on('data', (chunk) => {
        const xml = String(chunk);
        let obj = parse(xml);
        let root = obj.root;
        let child = root.children[1].children[0];
        let errorCode = child.attributes.errorCode;
        let content = child.content;
        let detail = inspect(obj, {colors: true, depth: Infinity});

        expect(root.name).to.eql('MTConnectError');
        expect(errorCode).to.eql('NO_DEVICE');
<<<<<<< HEAD
        //expect(content).to.eql('Could not find the device 000.');
=======
        //expect(content).to.eql('Could not find the device null.');
>>>>>>> c2d75499
      });
    });
  });
});


describe('printProbe()', () => {
  let stub;

  before(() => {
    stub = sinon.stub(lokijs, 'searchDeviceSchema');
    stub.returns([schema]);

    ag.startAgent();
  });

  after(() => {
    ag.stopAgent();
    stub.restore();
  });

  it('should return probe response', () => {
    const options = {
      hostname: ip.address(),
      port: 7000,
      path: '/probe',
    };

    http.get(options,(res) => {
      res.on('data', (chunk) => {
        const xml = String(chunk);
        let obj = parse(xml);
        let root = obj.root;
        let child = root.children[1].children[0];
        let dataItem = child.children[1].children;

        expect(root.name).to.eql('MTConnectDevices');
        expect(child.name).to.eql('Device');
        expect(child.attributes).to.eql(attributes);
        expect(dataItem[0].name).to.eql('dataItem');
      });
    });
  });
});

describe('printCurrent()', () => {
  let stub;
  let stub1;
  let stub2;

  const options = {
    hostname: ip.address(),
    port: 7000,
    path: '/current',
  };

  before(() => {
    shdr.clear();
    schemaPtr.clear();
    cbPtr.fill(null).empty();
    shdr.insert({ sequenceId: 0, id: 'avail', uuid: '000', time: '2',
                 value: 'AVAILABLE' });
    shdr.insert({ sequenceId: 1, id:'estop', uuid: '000', time: '2',
                 value: 'TRIGGERED' });
    stub = sinon.stub(lokijs, 'searchDeviceSchema');
    stub.returns([schema]);
    stub1 = sinon.stub(lokijs, 'getDataItem');
    stub1.returns(dataItemsArr);
    stub2 = sinon.stub(dataStorage, 'categoriseDataItem');
    stub2.returns(dataItemWithVal);
    ag.startAgent();
  });

  after(() => {
    ag.stopAgent();
    stub.restore();
    stub1.restore();
    stub2.restore();
    shdr.clear();
    schemaPtr.clear();
    cbPtr.fill(null).empty();
  });

  it('should return the XML current response', () => {
    http.get(options,(res) => {
      res.on('data', (chunk) => {
        const xml = String(chunk);
        let obj = parse(xml);
        let root = obj.root;
        let child = root.children[1].children[0];
        let nameEvent = child.children[0].children[0].name;
        let avail = child.children[0].children[0].children[0];
        let estop = child.children[0].children[0].children[1];

        expect(root.name).to.eql('MTConnectStreams');
        expect(child.name).to.eql('DeviceStream');
        expect(child.attributes).to.eql(attributes);
        expect(nameEvent).to.eql('Event')
        expect(avail.name).to.eql('Availability');
        expect(avail.content).to.eql('AVAILABLE');
        expect(estop.name).to.eql('EmergencyStop');
        expect(estop.content).to.eql('TRIGGERED');
      });
    });
  });
});

//TODO - check whether this functioning is fine. It is not checking for at sequenceId
// as we are stubbing the response for dataItems.
describe('printCurrentAt()', () => {
  let stub;
  let stub1;
  let stub2;

  const options = {
    hostname: ip.address(),
    port: 7000,
    path: '/current?at1',
  };

  before(() => {
    shdr.clear();
    schemaPtr.clear();
    cbPtr.fill(null).empty();
    shdr.insert({ sequenceId: 1, id: 'avail', uuid: '000', time: '2',
                 value: 'AVAILABLE' });
    shdr.insert({ sequenceId: 2, id:'estop', uuid: '000', time: '2',
                 value: 'TRIGGERED' });
    stub = sinon.stub(lokijs, 'searchDeviceSchema');
    stub.returns([schema]);
    stub1 = sinon.stub(lokijs, 'getDataItem');
    stub1.returns(dataItemsArr);
    stub2 = sinon.stub(dataStorage, 'categoriseDataItem');
    stub2.returns(dataItemWithVal);
    ag.startAgent();
  });

  after(() => {
    ag.stopAgent();
    stub.restore();
    stub1.restore();
    stub2.restore();
    shdr.clear();
    schemaPtr.clear();
    cbPtr.fill(null).empty();
  });

  it('should return the XML current at response when requested sequenceId is within the first and last Sequence ', () => {
    http.get(options,(res) => {
      res.on('data', (chunk) => {
        const xml = String(chunk);
        let obj = parse(xml);
        let root = obj.root;
        let child = root.children[1].children[0];
        let nameEvent = child.children[0].children[0].name;
        let avail = child.children[0].children[0].children[0];
        let estop = child.children[0].children[0].children[1];

        expect(root.name).to.eql('MTConnectStreams');
        expect(child.name).to.eql('DeviceStream');
        expect(child.attributes).to.eql(attributes);
        expect(nameEvent).to.eql('Event')
        expect(avail.name).to.eql('Availability');
        expect(avail.content).to.eql('AVAILABLE');
        expect(estop.name).to.eql('EmergencyStop');
        expect(estop.content).to.eql('TRIGGERED');
      });
    });
  });
});

describe('currentAtOutOfRange() gives the following errors ', () => {
  let stub;
  let stub1;
  let stub2;

  before(() => {
    shdr.clear();
    schemaPtr.clear();
    cbPtr.fill(null).empty();
    shdr.insert({ sequenceId: 1, id: 'avail', uuid: '000', time: '2',
                 value: 'AVAILABLE' });
    shdr.insert({ sequenceId: 2, id:'estop', uuid: '000', time: '2',
                 value: 'TRIGGERED' });
    shdr.insert({ sequenceId: 3, id: 'id1', uuid: '000', time: '2',
                 dataItemName: 'avail', value: 'CHECK1' });
    shdr.insert({ sequenceId: 4, id: 'id2', uuid: '000', time: '2',
                 dataItemName: 'avail', value: 'CHECK2' });
    shdr.insert({ sequenceId: 5, id: 'id3', uuid: '000', time: '2',
                 dataItemName: 'avail', value: 'CHECK3' });
    shdr.insert({ sequenceId: 6, id: 'id4', uuid: '000', time: '2',
                 dataItemName: 'avail', value: 'CHECK4' });
    shdr.insert({ sequenceId: 7, id: 'id5', uuid: '000', time: '2',
                 dataItemName: 'avail', value: 'CHECK5' });
    shdr.insert({ sequenceId: 8, id: 'id6', uuid: '000', time: '2',
                 dataItemName: 'avail', value: 'CHECK6' });
    shdr.insert({ sequenceId: 9, id: 'id7', uuid: '000', time: '2',
                 dataItemName: 'avail', value: 'CHECK7' });
    shdr.insert({ sequenceId: 10, id: 'id8', uuid: '000', time: '2',
                 dataItemName: 'avail', value: 'CHECK8' });
    shdr.insert({ sequenceId: 11, id: 'id9', uuid: '000', time: '2',
                 dataItemName: 'avail', value: 'CHECK9' });
    stub = sinon.stub(lokijs, 'searchDeviceSchema');
    stub.returns([schema]);
    stub1 = sinon.stub(lokijs, 'getDataItem');
    stub1.returns(dataItemsArr);
    stub2 = sinon.stub(dataStorage, 'categoriseDataItem');
    stub2.returns('ERROR');

    ag.startAgent();
  });

  after(() => {
    ag.stopAgent();

    stub.restore();
    stub1.restore();
    stub2.restore();
    shdr.clear();
    schemaPtr.clear();
    cbPtr.fill(null).empty();
  });

  it('\'at must be positive integer\' when at value is negative', () => {
    const options = {
      hostname: ip.address(),
      port: 7000,
      path: '/current?at-10',
    };

    http.get(options,(res) => {
      res.on('data', (chunk) => {
        const xml = String(chunk);
        let obj = parse(xml);
        let root = obj.root;
        let child = root.children[1].children[0];
        let errorCode = child.attributes.errorCode;
        let content = child.content;
        let detail = inspect(obj, {colors: true, depth: Infinity});

        expect(root.name).to.eql('MTConnectError');
        expect(errorCode).to.eql('OUT_OF_RANGE');
        expect(content).to.eql('\'at\' must be a positive integer.');
      });
    });

  });
  it('\'at must be greater than or equal to firstSequenceId\' when at value is lesser than the range', () => {
    const options = {
      hostname: ip.address(),
      port: 7000,
      path: '/current?at1',
    };

    http.get(options,(res) => {
      res.on('data', (chunk) => {
        const xml = String(chunk);
        let obj = parse(xml);
        let root = obj.root;
        let child = root.children[1].children[0];
        let errorCode = child.attributes.errorCode;
        let content = child.content;
        let detail = inspect(obj, {colors: true, depth: Infinity});

        expect(root.name).to.eql('MTConnectError');
        expect(errorCode).to.eql('OUT_OF_RANGE');
        expect(content).to.eql('\'at\' must be greater than or equal to 2.');
      });
    });

  });
  it('\'at must be less than or equal to lastsequenceId\' when at value is greater than the range', () => {
    const options = {
      hostname: ip.address(),
      port: 7000,
      path: '/current?at100',
    };

    http.get(options,(res) => {
      res.on('data', (chunk) => {
        const xml = String(chunk);
        let obj = parse(xml);
        let root = obj.root;
        let child = root.children[1].children[0];
        let errorCode = child.attributes.errorCode;
        let content = child.content;
        let detail = inspect(obj, {colors: true, depth: Infinity});

        expect(root.name).to.eql('MTConnectError');
        expect(errorCode).to.eql('OUT_OF_RANGE');
        expect(content).to.eql('\'at\' must be less than or equal to 11.');
      });
    });
  });
});


describe('printSample(), request /sample is given', () => {
  let stub;
  let stub1;
  let stub2;

  before(() => {
    stub = sinon.stub(lokijs, 'searchDeviceSchema');
    stub.returns([schema]);
    stub1 = sinon.stub(lokijs, 'getDataItem');
    stub1.returns(dataItemsArr);
    stub2 = sinon.stub(dataStorage, 'categoriseDataItem');
    stub2.returns(dataItemForSample);

    shdr.clear();
    schemaPtr.clear();
    cbPtr.fill(null).empty();
    shdr.insert({ sequenceId: 1, id: 'avail', uuid: '000', time: '2',
                 value: 'AVAILABLE' });
    shdr.insert({ sequenceId: 2, id:'estop', uuid: '000', time: '2',
                  value: 'TRIGGERED' });

    ag.startAgent();
  });

  after(() => {
    ag.stopAgent();

    shdr.clear();
    cbPtr.fill(null).empty();
    schemaPtr.clear();

    stub2.restore();
    stub1.restore();
    stub.restore();
  });

  it('with out path or from & count it should give first 100 dataItems in the queue as response', () => {
    const options = {
      hostname: ip.address(),
      port: 7000,
      path: '/sample',
    };

    http.get(options,(res) => {
      res.on('data', (chunk) => {
        const xml = String(chunk);
        let obj = parse(xml);
        let root = obj.root;
        let child = root.children[1].children[0];
        let nameEvent = child.children[0].children[0].name;
        let avail = child.children[0].children[0].children[0];
        let estop = child.children[0].children[0].children[1];

        expect(root.name).to.eql('MTConnectStreams');
        expect(child.name).to.eql('DeviceStream');
        expect(child.attributes).to.eql(attributes);
        expect(nameEvent).to.eql('Event')
        expect(avail.name).to.eql('Availability');
        expect(avail.content).to.eql('AVAILABLE');
        expect(estop.name).to.eql('EmergencyStop');
        expect(estop.content).to.eql('TRIGGERED');
      });
    });

  });

  it.skip('with path', () => {
  });

  it.skip('with from & count', () => {
    let stub;
    let stub1;
    let stub2;

    // const options = {
    //   hostname: ip.address(),
    //   port: 7000,
    //   path: '/sample?from=1&count=1',
    // };

<<<<<<< HEAD
    // http.get(options,(res) => {
    //   res.on('data', (chunk) => {
    //     const xml = String(chunk);
        // console.log(require('util').inspect(xml, { depth: null }));
        // let obj = parse(xml);
        // let root = obj.root;
        // let child = root.children[1].children[0];
        // let nameEvent = child.children[0].children[0].name;
        // let avail = child.children[0].children[0].children[0];
        // let estop = child.children[0].children[0].children[1];
        //
        // expect(root.name).to.eql('MTConnectStreams');
        // expect(child.name).to.eql('DeviceStream');
        // expect(child.attributes).to.eql(attributes);
        // expect(nameEvent).to.eql('Event')
        // expect(avail.name).to.eql('Availability');
        // expect(avail.content).to.eql('AVAILABLE');
        // expect(estop.name).to.eql('EmergencyStop');
        // expect(estop.content).to.eql('TRIGGERED');
      //});
    //});
=======
    http.get(options,(res) => {
      res.on('data', (chunk) => {
        const xml = String(chunk);
      });
    });
>>>>>>> c2d75499

  });

  it.skip('with path and from&count', () => {
  });

});



describe.skip('Condition()', () => {
  it('', () => {

  });
});

describe.skip('veryLargeSequence()', () => {
  it('', () => {
  });
});

describe.skip('statisticAndTimeSeriesProbe()', () => {
  it('', () => {
  });
});

describe.skip('timeSeries()', () => {
  it('', () => {
  });
});

describe.skip('nonPrintableCharacters()', () => {
  it('', () => {
  });
});

describe.skip('printAsset()', () => {
  it('', () => {
  });
});

describe.skip('printAssetProbe()', () => {
  it('', () => {
  });
});

describe.skip('printConfiguration()', () => {
  it('', () => {
  });
});

describe.skip('printCuttingTool()', () => {
  it('', () => {
  });
});<|MERGE_RESOLUTION|>--- conflicted
+++ resolved
@@ -151,11 +151,7 @@
 
         expect(root.name).to.eql('MTConnectError');
         expect(errorCode).to.eql('NO_DEVICE');
-<<<<<<< HEAD
-        //expect(content).to.eql('Could not find the device 000.');
-=======
-        //expect(content).to.eql('Could not find the device null.');
->>>>>>> c2d75499
+        // expect(content).to.eql('Could not find the device null.');
       });
     });
   });
@@ -533,36 +529,11 @@
     //   path: '/sample?from=1&count=1',
     // };
 
-<<<<<<< HEAD
-    // http.get(options,(res) => {
-    //   res.on('data', (chunk) => {
-    //     const xml = String(chunk);
-        // console.log(require('util').inspect(xml, { depth: null }));
-        // let obj = parse(xml);
-        // let root = obj.root;
-        // let child = root.children[1].children[0];
-        // let nameEvent = child.children[0].children[0].name;
-        // let avail = child.children[0].children[0].children[0];
-        // let estop = child.children[0].children[0].children[1];
-        //
-        // expect(root.name).to.eql('MTConnectStreams');
-        // expect(child.name).to.eql('DeviceStream');
-        // expect(child.attributes).to.eql(attributes);
-        // expect(nameEvent).to.eql('Event')
-        // expect(avail.name).to.eql('Availability');
-        // expect(avail.content).to.eql('AVAILABLE');
-        // expect(estop.name).to.eql('EmergencyStop');
-        // expect(estop.content).to.eql('TRIGGERED');
-      //});
-    //});
-=======
-    http.get(options,(res) => {
-      res.on('data', (chunk) => {
-        const xml = String(chunk);
-      });
-    });
->>>>>>> c2d75499
-
+    http.get(options,(res) => {
+      res.on('data', (chunk) => {
+        const xml = String(chunk);
+      });
+    });
   });
 
   it.skip('with path and from&count', () => {
